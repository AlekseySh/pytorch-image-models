--- conflicted
+++ resolved
@@ -644,12 +644,7 @@
         x = self.patch_embed(x)
         #x = self.stages(x)
         for i, stage in enumerate(self.stages):
-<<<<<<< HEAD
             x = stage(x)
-=======
-            x=stage(x)
-            print(x)
->>>>>>> 47b718a1
         
         
         return x 
