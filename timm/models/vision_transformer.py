""" Vision Transformer (ViT) in PyTorch

A PyTorch implement of Vision Transformers as described in:

'An Image Is Worth 16 x 16 Words: Transformers for Image Recognition at Scale'
    - https://arxiv.org/abs/2010.11929

`How to train your ViT? Data, Augmentation, and Regularization in Vision Transformers`
    - https://arxiv.org/abs/2106.10270

`FlexiViT: One Model for All Patch Sizes`
    - https://arxiv.org/abs/2212.08013

The official jax code is released and available at
  * https://github.com/google-research/vision_transformer
  * https://github.com/google-research/big_vision

Acknowledgments:
  * The paper authors for releasing code and weights, thanks!
  * I fixed my class token impl based on Phil Wang's https://github.com/lucidrains/vit-pytorch
  * Simple transformer style inspired by Andrej Karpathy's https://github.com/karpathy/minGPT
  * Bert reference code checks against Huggingface Transformers and Tensorflow Bert

Hacked together by / Copyright 2020, Ross Wightman
"""
import logging
import math
from collections import OrderedDict
from functools import partial
from typing import Callable, List, Optional, Sequence, Tuple, Union

import torch
import torch.nn as nn
import torch.nn.functional as F
import torch.utils.checkpoint
from torch.jit import Final

from timm.data import IMAGENET_DEFAULT_MEAN, IMAGENET_DEFAULT_STD, IMAGENET_INCEPTION_MEAN, IMAGENET_INCEPTION_STD, \
    OPENAI_CLIP_MEAN, OPENAI_CLIP_STD
from timm.layers import PatchEmbed, Mlp, DropPath, AttentionPoolLatent, RmsNorm, PatchDropout, SwiGLUPacked, \
    trunc_normal_, lecun_normal_, resample_patch_embed, resample_abs_pos_embed, use_fused_attn
from ._builder import build_model_with_cfg
from ._manipulate import named_apply, checkpoint_seq, adapt_input_conv
from ._registry import generate_default_cfgs, register_model, register_model_deprecations

__all__ = ['VisionTransformer']  # model_registry will add each entrypoint fn to this


_logger = logging.getLogger(__name__)


class Attention(nn.Module):
    fused_attn: Final[bool]

    def __init__(
            self,
            dim,
            num_heads=8,
            qkv_bias=False,
            qk_norm=False,
            attn_drop=0.,
            proj_drop=0.,
            norm_layer=nn.LayerNorm,
    ):
        super().__init__()
        assert dim % num_heads == 0, 'dim should be divisible by num_heads'
        self.num_heads = num_heads
        self.head_dim = dim // num_heads
        self.scale = self.head_dim ** -0.5
        self.fused_attn = use_fused_attn()

        self.qkv = nn.Linear(dim, dim * 3, bias=qkv_bias)
        self.q_norm = norm_layer(self.head_dim) if qk_norm else nn.Identity()
        self.k_norm = norm_layer(self.head_dim) if qk_norm else nn.Identity()
        self.attn_drop = nn.Dropout(attn_drop)
        self.proj = nn.Linear(dim, dim)
        self.proj_drop = nn.Dropout(proj_drop)

    def forward(self, x):
        B, N, C = x.shape
        qkv = self.qkv(x).reshape(B, N, 3, self.num_heads, self.head_dim).permute(2, 0, 3, 1, 4)
        q, k, v = qkv.unbind(0)
        q, k = self.q_norm(q), self.k_norm(k)

        if self.fused_attn:
            x = F.scaled_dot_product_attention(
                q, k, v,
                dropout_p=self.attn_drop.p if self.training else 0.,
            )
        else:
            q = q * self.scale
            attn = q @ k.transpose(-2, -1)
            attn = attn.softmax(dim=-1)
            attn = self.attn_drop(attn)
            x = attn @ v

        x = x.transpose(1, 2).reshape(B, N, C)
        x = self.proj(x)
        x = self.proj_drop(x)
        return x


class LayerScale(nn.Module):
    def __init__(self, dim, init_values=1e-5, inplace=False):
        super().__init__()
        self.inplace = inplace
        self.gamma = nn.Parameter(init_values * torch.ones(dim))

    def forward(self, x):
        return x.mul_(self.gamma) if self.inplace else x * self.gamma


class Block(nn.Module):

    def __init__(
            self,
            dim,
            num_heads,
            mlp_ratio=4.,
            qkv_bias=False,
            qk_norm=False,
            proj_drop=0.,
            attn_drop=0.,
            init_values=None,
            drop_path=0.,
            act_layer=nn.GELU,
            norm_layer=nn.LayerNorm,
            mlp_layer=Mlp,
    ):
        super().__init__()
        self.norm1 = norm_layer(dim)
        self.attn = Attention(
            dim,
            num_heads=num_heads,
            qkv_bias=qkv_bias,
            qk_norm=qk_norm,
            attn_drop=attn_drop,
            proj_drop=proj_drop,
            norm_layer=norm_layer,
        )
        self.ls1 = LayerScale(dim, init_values=init_values) if init_values else nn.Identity()
        self.drop_path1 = DropPath(drop_path) if drop_path > 0. else nn.Identity()

        self.norm2 = norm_layer(dim)
        self.mlp = mlp_layer(
            in_features=dim,
            hidden_features=int(dim * mlp_ratio),
            act_layer=act_layer,
            drop=proj_drop,
        )
        self.ls2 = LayerScale(dim, init_values=init_values) if init_values else nn.Identity()
        self.drop_path2 = DropPath(drop_path) if drop_path > 0. else nn.Identity()

    def forward(self, x):
        x = x + self.drop_path1(self.ls1(self.attn(self.norm1(x))))
        x = x + self.drop_path2(self.ls2(self.mlp(self.norm2(x))))
        return x


class ResPostBlock(nn.Module):

    def __init__(
            self,
            dim,
            num_heads,
            mlp_ratio=4.,
            qkv_bias=False,
            qk_norm=False,
            proj_drop=0.,
            attn_drop=0.,
            init_values=None,
            drop_path=0.,
            act_layer=nn.GELU,
            norm_layer=nn.LayerNorm,
            mlp_layer=Mlp,
    ):
        super().__init__()
        self.init_values = init_values

        self.attn = Attention(
            dim,
            num_heads=num_heads,
            qkv_bias=qkv_bias,
            qk_norm=qk_norm,
            attn_drop=attn_drop,
            proj_drop=proj_drop,
            norm_layer=norm_layer,
        )
        self.norm1 = norm_layer(dim)
        self.drop_path1 = DropPath(drop_path) if drop_path > 0. else nn.Identity()

        self.mlp = mlp_layer(
            in_features=dim,
            hidden_features=int(dim * mlp_ratio),
            act_layer=act_layer,
            drop=proj_drop,
        )
        self.norm2 = norm_layer(dim)
        self.drop_path2 = DropPath(drop_path) if drop_path > 0. else nn.Identity()

        self.init_weights()

    def init_weights(self):
        # NOTE this init overrides that base model init with specific changes for the block type
        if self.init_values is not None:
            nn.init.constant_(self.norm1.weight, self.init_values)
            nn.init.constant_(self.norm2.weight, self.init_values)

    def forward(self, x):
        x = x + self.drop_path1(self.norm1(self.attn(x)))
        x = x + self.drop_path2(self.norm2(self.mlp(x)))
        return x


class ParallelScalingBlock(nn.Module):
    """ Parallel ViT block (MLP & Attention in parallel)
    Based on:
      'Scaling Vision Transformers to 22 Billion Parameters` - https://arxiv.org/abs/2302.05442
    """
    fused_attn: Final[bool]

    def __init__(
            self,
            dim,
            num_heads,
            mlp_ratio=4.,
            qkv_bias=False,
            qk_norm=False,
            proj_drop=0.,
            attn_drop=0.,
            init_values=None,
            drop_path=0.,
            act_layer=nn.GELU,
            norm_layer=nn.LayerNorm,
            mlp_layer=None,  # NOTE: not used
    ):
        super().__init__()
        assert dim % num_heads == 0, 'dim should be divisible by num_heads'
        self.num_heads = num_heads
        self.head_dim = dim // num_heads
        self.scale = self.head_dim ** -0.5
        self.fused_attn = use_fused_attn()
        mlp_hidden_dim = int(mlp_ratio * dim)
        in_proj_out_dim = mlp_hidden_dim + 3 * dim

        self.in_norm = norm_layer(dim)
        self.in_proj = nn.Linear(dim, in_proj_out_dim, bias=qkv_bias)
        self.in_split = [mlp_hidden_dim] + [dim] * 3
        if qkv_bias:
            self.register_buffer('qkv_bias', None)
            self.register_parameter('mlp_bias', None)
        else:
            self.register_buffer('qkv_bias', torch.zeros(3 * dim), persistent=False)
            self.mlp_bias = nn.Parameter(torch.zeros(mlp_hidden_dim))

        self.q_norm = norm_layer(self.head_dim) if qk_norm else nn.Identity()
        self.k_norm = norm_layer(self.head_dim) if qk_norm else nn.Identity()
        self.attn_drop = nn.Dropout(attn_drop)
        self.attn_out_proj = nn.Linear(dim, dim)

        self.mlp_drop = nn.Dropout(proj_drop)
        self.mlp_act = act_layer()
        self.mlp_out_proj = nn.Linear(mlp_hidden_dim, dim)

        self.ls = LayerScale(dim, init_values=init_values) if init_values is not None else nn.Identity()
        self.drop_path = DropPath(drop_path) if drop_path > 0. else nn.Identity()

    def forward(self, x):
        B, N, C = x.shape

        # Combined MLP fc1 & qkv projections
        y = self.in_norm(x)
        if self.mlp_bias is not None:
            # Concat constant zero-bias for qkv w/ trainable mlp_bias.
            # Appears faster than adding to x_mlp separately
            y = F.linear(y, self.in_proj.weight, torch.cat((self.qkv_bias, self.mlp_bias)))
        else:
            y = self.in_proj(y)
        x_mlp, q, k, v = torch.split(y, self.in_split, dim=-1)

        # Dot product attention w/ qk norm
        q = self.q_norm(q.view(B, N, self.num_heads, self.head_dim)).transpose(1, 2)
        k = self.k_norm(k.view(B, N, self.num_heads, self.head_dim)).transpose(1, 2)
        v = v.view(B, N, self.num_heads, self.head_dim).transpose(1, 2)
        if self.fused_attn:
            x_attn = F.scaled_dot_product_attention(
                q, k, v,
                dropout_p=self.attn_drop.p if self.training else 0.,
            )
        else:
            q = q * self.scale
            attn = q @ k.transpose(-2, -1)
            attn = attn.softmax(dim=-1)
            attn = self.attn_drop(attn)
            x_attn = attn @ v
        x_attn = x_attn.transpose(1, 2).reshape(B, N, C)
        x_attn = self.attn_out_proj(x_attn)

        # MLP activation, dropout, fc2
        x_mlp = self.mlp_act(x_mlp)
        x_mlp = self.mlp_drop(x_mlp)
        x_mlp = self.mlp_out_proj(x_mlp)

        # Add residual w/ drop path & layer scale applied
        y = self.drop_path(self.ls(x_attn + x_mlp))
        x = x + y
        return x


class ParallelThingsBlock(nn.Module):
    """ Parallel ViT block (N parallel attention followed by N parallel MLP)
    Based on:
      `Three things everyone should know about Vision Transformers` - https://arxiv.org/abs/2203.09795
    """
    def __init__(
            self,
            dim,
            num_heads,
            num_parallel=2,
            mlp_ratio=4.,
            qkv_bias=False,
            qk_norm=False,
            init_values=None,
            proj_drop=0.,
            attn_drop=0.,
            drop_path=0.,
            act_layer=nn.GELU,
            norm_layer=nn.LayerNorm,
            mlp_layer=Mlp,
    ):
        super().__init__()
        self.num_parallel = num_parallel
        self.attns = nn.ModuleList()
        self.ffns = nn.ModuleList()
        for _ in range(num_parallel):
            self.attns.append(nn.Sequential(OrderedDict([
                ('norm', norm_layer(dim)),
                ('attn', Attention(
                    dim,
                    num_heads=num_heads,
                    qkv_bias=qkv_bias,
                    qk_norm=qk_norm,
                    attn_drop=attn_drop,
                    proj_drop=proj_drop,
                    norm_layer=norm_layer,
                )),
                ('ls', LayerScale(dim, init_values=init_values) if init_values else nn.Identity()),
                ('drop_path', DropPath(drop_path) if drop_path > 0. else nn.Identity())
            ])))
            self.ffns.append(nn.Sequential(OrderedDict([
                ('norm', norm_layer(dim)),
                ('mlp', mlp_layer(
                    dim,
                    hidden_features=int(dim * mlp_ratio),
                    act_layer=act_layer,
                    drop=proj_drop,
                )),
                ('ls', LayerScale(dim, init_values=init_values) if init_values else nn.Identity()),
                ('drop_path', DropPath(drop_path) if drop_path > 0. else nn.Identity())
            ])))

    def _forward_jit(self, x):
        x = x + torch.stack([attn(x) for attn in self.attns]).sum(dim=0)
        x = x + torch.stack([ffn(x) for ffn in self.ffns]).sum(dim=0)
        return x

    @torch.jit.ignore
    def _forward(self, x):
        x = x + sum(attn(x) for attn in self.attns)
        x = x + sum(ffn(x) for ffn in self.ffns)
        return x

    def forward(self, x):
        if torch.jit.is_scripting() or torch.jit.is_tracing():
            return self._forward_jit(x)
        else:
            return self._forward(x)


class VisionTransformer(nn.Module):
    """ Vision Transformer

    A PyTorch impl of : `An Image is Worth 16x16 Words: Transformers for Image Recognition at Scale`
        - https://arxiv.org/abs/2010.11929
    """
    dynamic_img_size: Final[bool]

    def __init__(
            self,
            img_size: Union[int, Tuple[int, int]] = 224,
            patch_size: Union[int, Tuple[int, int]] = 16,
            in_chans: int = 3,
            num_classes: int = 1000,
            global_pool: str = 'token',
            embed_dim: int = 768,
            depth: int = 12,
            num_heads: int = 12,
            mlp_ratio: float = 4.,
            qkv_bias: bool = True,
            qk_norm: bool = False,
            init_values: Optional[float] = None,
            class_token: bool = True,
            no_embed_class: bool = False,
            reg_tokens: int = 0,
            pre_norm: bool = False,
            fc_norm: Optional[bool] = None,
            dynamic_img_size: bool = False,
            dynamic_img_pad: bool = False,
            drop_rate: float = 0.,
            pos_drop_rate: float = 0.,
            patch_drop_rate: float = 0.,
            proj_drop_rate: float = 0.,
            attn_drop_rate: float = 0.,
            drop_path_rate: float = 0.,
            weight_init: str = '',
            embed_layer: Callable = PatchEmbed,
            norm_layer: Optional[Callable] = None,
            act_layer: Optional[Callable] = None,
            block_fn: Callable = Block,
            mlp_layer: Callable = Mlp,
    ):
        """
        Args:
            img_size: Input image size.
            patch_size: Patch size.
            in_chans: Number of image input channels.
            num_classes: Mumber of classes for classification head.
            global_pool: Type of global pooling for final sequence (default: 'token').
            embed_dim: Transformer embedding dimension.
            depth: Depth of transformer.
            num_heads: Number of attention heads.
            mlp_ratio: Ratio of mlp hidden dim to embedding dim.
            qkv_bias: Enable bias for qkv projections if True.
            init_values: Layer-scale init values (layer-scale enabled if not None).
            class_token: Use class token.
            no_embed_class: Don't include position embeddings for class (or reg) tokens.
            reg_tokens: Number of register tokens.
            fc_norm: Pre head norm after pool (instead of before), if None, enabled when global_pool == 'avg'.
            drop_rate: Head dropout rate.
            pos_drop_rate: Position embedding dropout rate.
            attn_drop_rate: Attention dropout rate.
            drop_path_rate: Stochastic depth rate.
            weight_init: Weight initialization scheme.
            embed_layer: Patch embedding layer.
            norm_layer: Normalization layer.
            act_layer: MLP activation layer.
            block_fn: Transformer block layer.
        """
        super().__init__()
        assert global_pool in ('', 'avg', 'token', 'map')
        assert class_token or global_pool != 'token'
        use_fc_norm = global_pool == 'avg' if fc_norm is None else fc_norm
        norm_layer = norm_layer or partial(nn.LayerNorm, eps=1e-6)
        act_layer = act_layer or nn.GELU

        self.num_classes = num_classes
        self.global_pool = global_pool
        self.num_features = self.embed_dim = embed_dim  # num_features for consistency with other models
        self.num_prefix_tokens = 1 if class_token else 0
        self.num_prefix_tokens += reg_tokens
        self.num_reg_tokens = reg_tokens
        self.has_class_token = class_token
        self.no_embed_class = no_embed_class  # don't embed prefix positions (includes reg)
        self.dynamic_img_size = dynamic_img_size
        self.grad_checkpointing = False

        embed_args = {}
        if dynamic_img_size:
            # flatten deferred until after pos embed
            embed_args.update(dict(strict_img_size=False, output_fmt='NHWC'))
        self.patch_embed = embed_layer(
            img_size=img_size,
            patch_size=patch_size,
            in_chans=in_chans,
            embed_dim=embed_dim,
            bias=not pre_norm,  # disable bias if pre-norm is used (e.g. CLIP)
            dynamic_img_pad=dynamic_img_pad,
            **embed_args,
        )
        num_patches = self.patch_embed.num_patches

        self.cls_token = nn.Parameter(torch.zeros(1, 1, embed_dim)) if class_token else None
        self.reg_token = nn.Parameter(torch.zeros(1, reg_tokens, embed_dim)) if reg_tokens else None
        embed_len = num_patches if no_embed_class else num_patches + self.num_prefix_tokens
        self.pos_embed = nn.Parameter(torch.randn(1, embed_len, embed_dim) * .02)
        self.pos_drop = nn.Dropout(p=pos_drop_rate)
        if patch_drop_rate > 0:
            self.patch_drop = PatchDropout(
                patch_drop_rate,
                num_prefix_tokens=self.num_prefix_tokens,
            )
        else:
            self.patch_drop = nn.Identity()
        self.norm_pre = norm_layer(embed_dim) if pre_norm else nn.Identity()

        dpr = [x.item() for x in torch.linspace(0, drop_path_rate, depth)]  # stochastic depth decay rule
        self.blocks = nn.Sequential(*[
            block_fn(
                dim=embed_dim,
                num_heads=num_heads,
                mlp_ratio=mlp_ratio,
                qkv_bias=qkv_bias,
                qk_norm=qk_norm,
                init_values=init_values,
                proj_drop=proj_drop_rate,
                attn_drop=attn_drop_rate,
                drop_path=dpr[i],
                norm_layer=norm_layer,
                act_layer=act_layer,
                mlp_layer=mlp_layer,
            )
            for i in range(depth)])
        self.norm = norm_layer(embed_dim) if not use_fc_norm else nn.Identity()

        # Classifier Head
        if global_pool == 'map':
            self.attn_pool = AttentionPoolLatent(
                self.embed_dim,
                num_heads=num_heads,
                mlp_ratio=mlp_ratio,
                norm_layer=norm_layer,
            )
        else:
            self.attn_pool = None
        self.fc_norm = norm_layer(embed_dim) if use_fc_norm else nn.Identity()
        self.head_drop = nn.Dropout(drop_rate)
        self.head = nn.Linear(self.embed_dim, num_classes) if num_classes > 0 else nn.Identity()

        if weight_init != 'skip':
            self.init_weights(weight_init)

    def init_weights(self, mode=''):
        assert mode in ('jax', 'jax_nlhb', 'moco', '')
        head_bias = -math.log(self.num_classes) if 'nlhb' in mode else 0.
        trunc_normal_(self.pos_embed, std=.02)
        if self.cls_token is not None:
            nn.init.normal_(self.cls_token, std=1e-6)
        named_apply(get_init_weights_vit(mode, head_bias), self)

    def _init_weights(self, m):
        # this fn left here for compat with downstream users
        init_weights_vit_timm(m)

    @torch.jit.ignore()
    def load_pretrained(self, checkpoint_path, prefix=''):
        _load_weights(self, checkpoint_path, prefix)

    @torch.jit.ignore
    def no_weight_decay(self):
        return {'pos_embed', 'cls_token', 'dist_token'}

    @torch.jit.ignore
    def group_matcher(self, coarse=False):
        return dict(
            stem=r'^cls_token|pos_embed|patch_embed',  # stem and embed
            blocks=[(r'^blocks\.(\d+)', None), (r'^norm', (99999,))]
        )

    @torch.jit.ignore
    def set_grad_checkpointing(self, enable=True):
        self.grad_checkpointing = enable

    @torch.jit.ignore
    def get_classifier(self):
        return self.head

    def reset_classifier(self, num_classes: int, global_pool=None):
        self.num_classes = num_classes
        if global_pool is not None:
            assert global_pool in ('', 'avg', 'token')
            self.global_pool = global_pool
        self.head = nn.Linear(self.embed_dim, num_classes) if num_classes > 0 else nn.Identity()

    def _pos_embed(self, x):
        if self.dynamic_img_size:
            B, H, W, C = x.shape
            pos_embed = resample_abs_pos_embed(
                self.pos_embed,
                (H, W),
                num_prefix_tokens=0 if self.no_embed_class else self.num_prefix_tokens,
            )
            x = x.view(B, -1, C)
        else:
            pos_embed = self.pos_embed

        to_cat = []
        if self.cls_token is not None:
            to_cat.append(self.cls_token.expand(x.shape[0], -1, -1))
        if self.reg_token is not None:
            to_cat.append(self.reg_token.expand(x.shape[0], -1, -1))

        if self.no_embed_class:
            # deit-3, updated JAX (big vision)
            # position embedding does not overlap with class token, add then concat
            x = x + pos_embed
            if to_cat:
                x = torch.cat(to_cat + [x], dim=1)
        else:
            # original timm, JAX, and deit vit impl
            # pos_embed has entry for class token, concat then add
            if to_cat:
                x = torch.cat(to_cat + [x], dim=1)
            x = x + pos_embed

        return self.pos_drop(x)

    def _intermediate_layers(
            self,
            x: torch.Tensor,
            n: Union[int, Sequence] = 1,
    ):
        outputs, num_blocks = [], len(self.blocks)
        take_indices = set(range(num_blocks - n, num_blocks) if isinstance(n, int) else n)

        # forward pass
        x = self.patch_embed(x)
        x = self._pos_embed(x)
        x = self.patch_drop(x)
        x = self.norm_pre(x)
        for i, blk in enumerate(self.blocks):
            x = blk(x)
            if i in take_indices:
                outputs.append(x)

        return outputs

    def get_intermediate_layers(
            self,
            x: torch.Tensor,
            n: Union[int, Sequence] = 1,
            reshape: bool = False,
            return_prefix_tokens: bool = False,
            norm: bool = False,
    ) -> Tuple[Union[torch.Tensor, Tuple[torch.Tensor]]]:
        """ Intermediate layer accessor (NOTE: This is a WIP experiment).
        Inspired by DINO / DINOv2 interface
        """
        # take last n blocks if n is an int, if in is a sequence, select by matching indices
        outputs = self._intermediate_layers(x, n)
        if norm:
            outputs = [self.norm(out) for out in outputs]
        prefix_tokens = [out[:, 0:self.num_prefix_tokens] for out in outputs]
        outputs = [out[:, self.num_prefix_tokens:] for out in outputs]

        if reshape:
            grid_size = self.patch_embed.grid_size
            outputs = [
                out.reshape(x.shape[0], grid_size[0], grid_size[1], -1).permute(0, 3, 1, 2).contiguous()
                for out in outputs
            ]

        if return_prefix_tokens:
            return tuple(zip(outputs, prefix_tokens))
        return tuple(outputs)

    def forward_features(self, x):
        x = self.patch_embed(x)
        x = self._pos_embed(x)
        x = self.patch_drop(x)
        x = self.norm_pre(x)
        if self.grad_checkpointing and not torch.jit.is_scripting():
            x = checkpoint_seq(self.blocks, x)
        else:
            x = self.blocks(x)
        x = self.norm(x)
        return x

    def forward_head(self, x, pre_logits: bool = False):
        if self.attn_pool is not None:
            x = self.attn_pool(x)
        elif self.global_pool == 'avg':
            x = x[:, self.num_prefix_tokens:].mean(dim=1)
        elif self.global_pool:
            x = x[:, 0]  # class token
        x = self.fc_norm(x)
        x = self.head_drop(x)
        return x if pre_logits else self.head(x)

    def forward(self, x):
        x = self.forward_features(x)
        x = self.forward_head(x)
        return x


def init_weights_vit_timm(module: nn.Module, name: str = ''):
    """ ViT weight initialization, original timm impl (for reproducibility) """
    if isinstance(module, nn.Linear):
        trunc_normal_(module.weight, std=.02)
        if module.bias is not None:
            nn.init.zeros_(module.bias)
    elif hasattr(module, 'init_weights'):
        module.init_weights()


def init_weights_vit_jax(module: nn.Module, name: str = '', head_bias: float = 0.):
    """ ViT weight initialization, matching JAX (Flax) impl """
    if isinstance(module, nn.Linear):
        if name.startswith('head'):
            nn.init.zeros_(module.weight)
            nn.init.constant_(module.bias, head_bias)
        else:
            nn.init.xavier_uniform_(module.weight)
            if module.bias is not None:
                nn.init.normal_(module.bias, std=1e-6) if 'mlp' in name else nn.init.zeros_(module.bias)
    elif isinstance(module, nn.Conv2d):
        lecun_normal_(module.weight)
        if module.bias is not None:
            nn.init.zeros_(module.bias)
    elif hasattr(module, 'init_weights'):
        module.init_weights()


def init_weights_vit_moco(module: nn.Module, name: str = ''):
    """ ViT weight initialization, matching moco-v3 impl minus fixed PatchEmbed """
    if isinstance(module, nn.Linear):
        if 'qkv' in name:
            # treat the weights of Q, K, V separately
            val = math.sqrt(6. / float(module.weight.shape[0] // 3 + module.weight.shape[1]))
            nn.init.uniform_(module.weight, -val, val)
        else:
            nn.init.xavier_uniform_(module.weight)
        if module.bias is not None:
            nn.init.zeros_(module.bias)
    elif hasattr(module, 'init_weights'):
        module.init_weights()


def get_init_weights_vit(mode='jax', head_bias: float = 0.):
    if 'jax' in mode:
        return partial(init_weights_vit_jax, head_bias=head_bias)
    elif 'moco' in mode:
        return init_weights_vit_moco
    else:
        return init_weights_vit_timm


def resize_pos_embed(
        posemb,
        posemb_new,
        num_prefix_tokens=1,
        gs_new=(),
        interpolation='bicubic',
        antialias=False,
):
    """ Rescale the grid of position embeddings when loading from state_dict.

    *DEPRECATED* This function is being deprecated in favour of resample_abs_pos_embed

    Adapted from:
        https://github.com/google-research/vision_transformer/blob/00883dd691c63a6830751563748663526e811cee/vit_jax/checkpoint.py#L224
    """
    ntok_new = posemb_new.shape[1]
    if num_prefix_tokens:
        posemb_prefix, posemb_grid = posemb[:, :num_prefix_tokens], posemb[0, num_prefix_tokens:]
        ntok_new -= num_prefix_tokens
    else:
        posemb_prefix, posemb_grid = posemb[:, :0], posemb[0]
    gs_old = int(math.sqrt(len(posemb_grid)))
    if not len(gs_new):  # backwards compatibility
        gs_new = [int(math.sqrt(ntok_new))] * 2
    assert len(gs_new) >= 2
    _logger.info(f'Resized position embedding: {posemb.shape} ({[gs_old, gs_old]}) to {posemb_new.shape} ({gs_new}).')
    posemb_grid = posemb_grid.reshape(1, gs_old, gs_old, -1).permute(0, 3, 1, 2)
    posemb_grid = F.interpolate(posemb_grid, size=gs_new, mode=interpolation, antialias=antialias, align_corners=False)
    posemb_grid = posemb_grid.permute(0, 2, 3, 1).reshape(1, gs_new[0] * gs_new[1], -1)
    posemb = torch.cat([posemb_prefix, posemb_grid], dim=1)
    return posemb


@torch.no_grad()
def _load_weights(model: VisionTransformer, checkpoint_path: str, prefix: str = ''):
    """ Load weights from .npz checkpoints for official Google Brain Flax implementation
    """
    import numpy as np

    def _n2p(w, t=True):
        if w.ndim == 4 and w.shape[0] == w.shape[1] == w.shape[2] == 1:
            w = w.flatten()
        if t:
            if w.ndim == 4:
                w = w.transpose([3, 2, 0, 1])
            elif w.ndim == 3:
                w = w.transpose([2, 0, 1])
            elif w.ndim == 2:
                w = w.transpose([1, 0])
        return torch.from_numpy(w)

    w = np.load(checkpoint_path)
    interpolation = 'bilinear'
    antialias = False
    big_vision = False
    if not prefix:
        if 'opt/target/embedding/kernel' in w:
            prefix = 'opt/target/'
        elif 'params/embedding/kernel' in w:
            prefix = 'params/'
            big_vision = True
        elif 'params/img/embedding/kernel' in w:
            prefix = 'params/img/'
            big_vision = True

    if hasattr(model.patch_embed, 'backbone'):
        # hybrid
        backbone = model.patch_embed.backbone
        stem_only = not hasattr(backbone, 'stem')
        stem = backbone if stem_only else backbone.stem
        stem.conv.weight.copy_(adapt_input_conv(stem.conv.weight.shape[1], _n2p(w[f'{prefix}conv_root/kernel'])))
        stem.norm.weight.copy_(_n2p(w[f'{prefix}gn_root/scale']))
        stem.norm.bias.copy_(_n2p(w[f'{prefix}gn_root/bias']))
        if not stem_only:
            for i, stage in enumerate(backbone.stages):
                for j, block in enumerate(stage.blocks):
                    bp = f'{prefix}block{i + 1}/unit{j + 1}/'
                    for r in range(3):
                        getattr(block, f'conv{r + 1}').weight.copy_(_n2p(w[f'{bp}conv{r + 1}/kernel']))
                        getattr(block, f'norm{r + 1}').weight.copy_(_n2p(w[f'{bp}gn{r + 1}/scale']))
                        getattr(block, f'norm{r + 1}').bias.copy_(_n2p(w[f'{bp}gn{r + 1}/bias']))
                    if block.downsample is not None:
                        block.downsample.conv.weight.copy_(_n2p(w[f'{bp}conv_proj/kernel']))
                        block.downsample.norm.weight.copy_(_n2p(w[f'{bp}gn_proj/scale']))
                        block.downsample.norm.bias.copy_(_n2p(w[f'{bp}gn_proj/bias']))
        embed_conv_w = _n2p(w[f'{prefix}embedding/kernel'])
    else:
        embed_conv_w = adapt_input_conv(
            model.patch_embed.proj.weight.shape[1], _n2p(w[f'{prefix}embedding/kernel']))
    if embed_conv_w.shape[-2:] != model.patch_embed.proj.weight.shape[-2:]:
        embed_conv_w = resample_patch_embed(
            embed_conv_w,
            model.patch_embed.proj.weight.shape[-2:],
            interpolation=interpolation,
            antialias=antialias,
            verbose=True,
        )

    model.patch_embed.proj.weight.copy_(embed_conv_w)
    model.patch_embed.proj.bias.copy_(_n2p(w[f'{prefix}embedding/bias']))
    if model.cls_token is not None:
        model.cls_token.copy_(_n2p(w[f'{prefix}cls'], t=False))
    if big_vision:
        pos_embed_w = _n2p(w[f'{prefix}pos_embedding'], t=False)
    else:
        pos_embed_w = _n2p(w[f'{prefix}Transformer/posembed_input/pos_embedding'], t=False)
    if pos_embed_w.shape != model.pos_embed.shape:
        old_shape = pos_embed_w.shape
        num_prefix_tokens = 0 if getattr(model, 'no_embed_class', False) else getattr(model, 'num_prefix_tokens', 1)
        pos_embed_w = resample_abs_pos_embed(  # resize pos embedding when different size from pretrained weights
            pos_embed_w,
            new_size=model.patch_embed.grid_size,
            num_prefix_tokens=num_prefix_tokens,
            interpolation=interpolation,
            antialias=antialias,
            verbose=True,
        )
    model.pos_embed.copy_(pos_embed_w)
    model.norm.weight.copy_(_n2p(w[f'{prefix}Transformer/encoder_norm/scale']))
    model.norm.bias.copy_(_n2p(w[f'{prefix}Transformer/encoder_norm/bias']))
    if (isinstance(model.head, nn.Linear) and
            f'{prefix}head/bias' in w and
            model.head.bias.shape[0] == w[f'{prefix}head/bias'].shape[-1]):
        model.head.weight.copy_(_n2p(w[f'{prefix}head/kernel']))
        model.head.bias.copy_(_n2p(w[f'{prefix}head/bias']))
    # NOTE representation layer has been removed, not used in latest 21k/1k pretrained weights
    # if isinstance(getattr(model.pre_logits, 'fc', None), nn.Linear) and f'{prefix}pre_logits/bias' in w:
    #     model.pre_logits.fc.weight.copy_(_n2p(w[f'{prefix}pre_logits/kernel']))
    #     model.pre_logits.fc.bias.copy_(_n2p(w[f'{prefix}pre_logits/bias']))
    if model.attn_pool is not None:
        block_prefix = f'{prefix}MAPHead_0/'
        mha_prefix = block_prefix + f'MultiHeadDotProductAttention_0/'
        model.attn_pool.latent.copy_(_n2p(w[f'{block_prefix}probe'], t=False))
        model.attn_pool.kv.weight.copy_(torch.cat([
            _n2p(w[f'{mha_prefix}{n}/kernel'], t=False).flatten(1).T for n in ('key', 'value')]))
        model.attn_pool.kv.bias.copy_(torch.cat([
            _n2p(w[f'{mha_prefix}{n}/bias'], t=False).reshape(-1) for n in ('key', 'value')]))
        model.attn_pool.q.weight.copy_(_n2p(w[f'{mha_prefix}query/kernel'], t=False).flatten(1).T)
        model.attn_pool.q.bias.copy_(_n2p(w[f'{mha_prefix}query/bias'], t=False).reshape(-1))
        model.attn_pool.proj.weight.copy_(_n2p(w[f'{mha_prefix}out/kernel']).flatten(1))
        model.attn_pool.proj.bias.copy_(_n2p(w[f'{mha_prefix}out/bias']))
        model.attn_pool.norm.weight.copy_(_n2p(w[f'{block_prefix}LayerNorm_0/scale']))
        model.attn_pool.norm.bias.copy_(_n2p(w[f'{block_prefix}LayerNorm_0/bias']))
        for r in range(2):
            getattr(model.attn_pool.mlp, f'fc{r + 1}').weight.copy_(_n2p(w[f'{block_prefix}MlpBlock_0/Dense_{r}/kernel']))
            getattr(model.attn_pool.mlp, f'fc{r + 1}').bias.copy_(_n2p(w[f'{block_prefix}MlpBlock_0/Dense_{r}/bias']))

    mha_sub, b_sub, ln1_sub = (0, 0, 1) if big_vision else (1, 3, 2)
    for i, block in enumerate(model.blocks.children()):
        block_prefix = f'{prefix}Transformer/encoderblock_{i}/'
        mha_prefix = block_prefix + f'MultiHeadDotProductAttention_{mha_sub}/'
        block.norm1.weight.copy_(_n2p(w[f'{block_prefix}LayerNorm_0/scale']))
        block.norm1.bias.copy_(_n2p(w[f'{block_prefix}LayerNorm_0/bias']))
        block.attn.qkv.weight.copy_(torch.cat([
            _n2p(w[f'{mha_prefix}{n}/kernel'], t=False).flatten(1).T for n in ('query', 'key', 'value')]))
        block.attn.qkv.bias.copy_(torch.cat([
            _n2p(w[f'{mha_prefix}{n}/bias'], t=False).reshape(-1) for n in ('query', 'key', 'value')]))
        block.attn.proj.weight.copy_(_n2p(w[f'{mha_prefix}out/kernel']).flatten(1))
        block.attn.proj.bias.copy_(_n2p(w[f'{mha_prefix}out/bias']))
        block.norm2.weight.copy_(_n2p(w[f'{block_prefix}LayerNorm_{ln1_sub}/scale']))
        block.norm2.bias.copy_(_n2p(w[f'{block_prefix}LayerNorm_{ln1_sub}/bias']))
        for r in range(2):
            getattr(block.mlp, f'fc{r + 1}').weight.copy_(_n2p(w[f'{block_prefix}MlpBlock_{b_sub}/Dense_{r}/kernel']))
            getattr(block.mlp, f'fc{r + 1}').bias.copy_(_n2p(w[f'{block_prefix}MlpBlock_{b_sub}/Dense_{r}/bias']))


def _convert_openai_clip(state_dict, model):
    out_dict = {}
    swaps = [
        ('visual.', ''), ('conv1', 'patch_embed.proj'), ('positional_embedding', 'pos_embed'),
        ('transformer.resblocks.', 'blocks.'), ('ln_pre', 'norm_pre'), ('ln_post', 'norm'), ('ln_', 'norm'),
        ('in_proj_', 'qkv.'), ('out_proj', 'proj'), ('mlp.c_fc', 'mlp.fc1'), ('mlp.c_proj', 'mlp.fc2'),
    ]
    for k, v in state_dict.items():
        if not k.startswith('visual.'):
            continue
        for sp in swaps:
            k = k.replace(sp[0], sp[1])

        if k == 'proj':
            k = 'head.weight'
            v = v.transpose(0, 1)
            out_dict['head.bias'] = torch.zeros(v.shape[0])
        elif k == 'class_embedding':
            k = 'cls_token'
            v = v.unsqueeze(0).unsqueeze(1)
        elif k == 'pos_embed':
            v = v.unsqueeze(0)
            if v.shape[1] != model.pos_embed.shape[1]:
                # To resize pos embedding when using model at different size from pretrained weights
                v = resize_pos_embed(
                    v,
                    model.pos_embed,
                    0 if getattr(model, 'no_embed_class') else getattr(model, 'num_prefix_tokens', 1),
                    model.patch_embed.grid_size
                )
        out_dict[k] = v
    return out_dict


def _convert_dinov2(state_dict, model):
    import re
    out_dict = {}
    for k, v in state_dict.items():
        if k == "mask_token":
            continue
        elif re.match(r"blocks\.(\d+)\.mlp\.w12\.(?:weight|bias)", k):
            out_dict[k.replace("w12", "fc1")] = v
            continue
        elif re.match(r"blocks\.(\d+)\.mlp\.w3\.(?:weight|bias)", k):
            out_dict[k.replace("w3", "fc2")] = v
            continue
        out_dict[k] = v
    return out_dict


def _convert_ijepa(state_dict, model):
    out_dict = {}
    for k, v in state_dict['encoder'].items():
        if k.startswith('module.'):
            k = k[7:]
        if k.startswith('norm.'):
            k = 'fc_norm.' + k[5:]
        out_dict[k] = v
    return out_dict


def checkpoint_filter_fn(
        state_dict,
        model,
        adapt_layer_scale=False,
        interpolation='bicubic',
        antialias=True,
):
    """ convert patch embedding weight from manual patchify + linear proj to conv"""
    import re
    out_dict = {}
    state_dict = state_dict.get('model', state_dict)
    state_dict = state_dict.get('state_dict', state_dict)

    if 'visual.class_embedding' in state_dict:
        return _convert_openai_clip(state_dict, model)

    if "mask_token" in state_dict:
        state_dict = _convert_dinov2(state_dict, model)

    if "encoder" in state_dict:
        state_dict = _convert_ijepa(state_dict, model)

    if 'visual.trunk.pos_embed' in state_dict:
        # convert an OpenCLIP model with timm vision encoder
        prefix = 'visual.trunk.'
        state_dict = {k[len(prefix):]: v for k, v in state_dict.items() if k.startswith(prefix)}
        # FIXME remap final nn.Linear if it exists outside of the timm .trunk (ie in visual.head.proj)

    for k, v in state_dict.items():
        if 'patch_embed.proj.weight' in k:
            O, I, H, W = model.patch_embed.proj.weight.shape
            if len(v.shape) < 4:
                # For old models that I trained prior to conv based patchification
                O, I, H, W = model.patch_embed.proj.weight.shape
                v = v.reshape(O, -1, H, W)
            if v.shape[-1] != W or v.shape[-2] != H:
                v = resample_patch_embed(
                    v,
                    (H, W),
                    interpolation=interpolation,
                    antialias=antialias,
                    verbose=True,
                )
        elif k == 'pos_embed' and v.shape[1] != model.pos_embed.shape[1]:
            # To resize pos embedding when using model at different size from pretrained weights
            num_prefix_tokens = 0 if getattr(model, 'no_embed_class', False) else getattr(model, 'num_prefix_tokens', 1)
            v = resample_abs_pos_embed(
                v,
                new_size=model.patch_embed.grid_size,
                num_prefix_tokens=num_prefix_tokens,
                interpolation=interpolation,
                antialias=antialias,
                verbose=True,
            )
        elif adapt_layer_scale and 'gamma_' in k:
            # remap layer-scale gamma into sub-module (deit3 models)
            k = re.sub(r'gamma_([0-9])', r'ls\1.gamma', k)
        elif 'pre_logits' in k:
            # NOTE representation layer removed as not used in latest 21k/1k pretrained weights
            continue
        out_dict[k] = v
    return out_dict


def _cfg(url='', **kwargs):
    return {
        'url': url,
        'num_classes': 1000, 'input_size': (3, 224, 224), 'pool_size': None,
        'crop_pct': .9, 'interpolation': 'bicubic', 'fixed_input_size': True,
        'mean': IMAGENET_INCEPTION_MEAN, 'std': IMAGENET_INCEPTION_STD,
        'first_conv': 'patch_embed.proj', 'classifier': 'head',
        **kwargs
    }


default_cfgs = generate_default_cfgs({

    # re-finetuned augreg 21k FT on in1k weights
    'vit_base_patch16_224.augreg2_in21k_ft_in1k': _cfg(
        hf_hub_id='timm/'),
    'vit_base_patch16_384.augreg2_in21k_ft_in1k': _cfg(),
    'vit_base_patch8_224.augreg2_in21k_ft_in1k': _cfg(
        hf_hub_id='timm/'),

    # How to train your ViT (augreg) weights, pretrained on 21k FT on in1k
    'vit_tiny_patch16_224.augreg_in21k_ft_in1k': _cfg(
        url='https://storage.googleapis.com/vit_models/augreg/Ti_16-i21k-300ep-lr_0.001-aug_none-wd_0.03-do_0.0-sd_0.0--imagenet2012-steps_20k-lr_0.03-res_224.npz',
        hf_hub_id='timm/',
        custom_load=True),
    'vit_tiny_patch16_384.augreg_in21k_ft_in1k': _cfg(
        url='https://storage.googleapis.com/vit_models/augreg/Ti_16-i21k-300ep-lr_0.001-aug_none-wd_0.03-do_0.0-sd_0.0--imagenet2012-steps_20k-lr_0.03-res_384.npz',
        hf_hub_id='timm/',
        custom_load=True, input_size=(3, 384, 384), crop_pct=1.0),
    'vit_small_patch32_224.augreg_in21k_ft_in1k': _cfg(
        url='https://storage.googleapis.com/vit_models/augreg/S_32-i21k-300ep-lr_0.001-aug_light1-wd_0.03-do_0.0-sd_0.0--imagenet2012-steps_20k-lr_0.03-res_224.npz',
        hf_hub_id='timm/',
        custom_load=True),
    'vit_small_patch32_384.augreg_in21k_ft_in1k': _cfg(
        url='https://storage.googleapis.com/vit_models/augreg/S_32-i21k-300ep-lr_0.001-aug_light1-wd_0.03-do_0.0-sd_0.0--imagenet2012-steps_20k-lr_0.03-res_384.npz',
        hf_hub_id='timm/',
        custom_load=True, input_size=(3, 384, 384), crop_pct=1.0),
    'vit_small_patch16_224.augreg_in21k_ft_in1k': _cfg(
        url='https://storage.googleapis.com/vit_models/augreg/S_16-i21k-300ep-lr_0.001-aug_light1-wd_0.03-do_0.0-sd_0.0--imagenet2012-steps_20k-lr_0.03-res_224.npz',
        hf_hub_id='timm/',
        custom_load=True),
    'vit_small_patch16_384.augreg_in21k_ft_in1k': _cfg(
        url='https://storage.googleapis.com/vit_models/augreg/S_16-i21k-300ep-lr_0.001-aug_light1-wd_0.03-do_0.0-sd_0.0--imagenet2012-steps_20k-lr_0.03-res_384.npz',
        hf_hub_id='timm/',
        custom_load=True, input_size=(3, 384, 384), crop_pct=1.0),
    'vit_base_patch32_224.augreg_in21k_ft_in1k': _cfg(
        url='https://storage.googleapis.com/vit_models/augreg/B_32-i21k-300ep-lr_0.001-aug_medium1-wd_0.03-do_0.0-sd_0.0--imagenet2012-steps_20k-lr_0.03-res_224.npz',
        hf_hub_id='timm/',
        custom_load=True),
    'vit_base_patch32_384.augreg_in21k_ft_in1k': _cfg(
        url='https://storage.googleapis.com/vit_models/augreg/B_32-i21k-300ep-lr_0.001-aug_light1-wd_0.1-do_0.0-sd_0.0--imagenet2012-steps_20k-lr_0.03-res_384.npz',
        hf_hub_id='timm/',
        custom_load=True, input_size=(3, 384, 384), crop_pct=1.0),
    'vit_base_patch16_224.augreg_in21k_ft_in1k': _cfg(
        url='https://storage.googleapis.com/vit_models/augreg/B_16-i21k-300ep-lr_0.001-aug_medium1-wd_0.1-do_0.0-sd_0.0--imagenet2012-steps_20k-lr_0.01-res_224.npz',
        hf_hub_id='timm/',
        custom_load=True),
    'vit_base_patch16_384.augreg_in21k_ft_in1k': _cfg(
        url='https://storage.googleapis.com/vit_models/augreg/B_16-i21k-300ep-lr_0.001-aug_medium1-wd_0.1-do_0.0-sd_0.0--imagenet2012-steps_20k-lr_0.01-res_384.npz',
        hf_hub_id='timm/',
        custom_load=True, input_size=(3, 384, 384), crop_pct=1.0),
    'vit_base_patch8_224.augreg_in21k_ft_in1k': _cfg(
        url='https://storage.googleapis.com/vit_models/augreg/B_8-i21k-300ep-lr_0.001-aug_medium1-wd_0.1-do_0.0-sd_0.0--imagenet2012-steps_20k-lr_0.01-res_224.npz',
        hf_hub_id='timm/',
        custom_load=True),
    'vit_large_patch16_224.augreg_in21k_ft_in1k': _cfg(
        url='https://storage.googleapis.com/vit_models/augreg/L_16-i21k-300ep-lr_0.001-aug_medium1-wd_0.1-do_0.1-sd_0.1--imagenet2012-steps_20k-lr_0.01-res_224.npz',
        hf_hub_id='timm/',
        custom_load=True),
    'vit_large_patch16_384.augreg_in21k_ft_in1k': _cfg(
        url='https://storage.googleapis.com/vit_models/augreg/L_16-i21k-300ep-lr_0.001-aug_medium1-wd_0.1-do_0.1-sd_0.1--imagenet2012-steps_20k-lr_0.01-res_384.npz',
        hf_hub_id='timm/',
        custom_load=True, input_size=(3, 384, 384), crop_pct=1.0),

    # patch models (weights from official Google JAX impl) pretrained on in21k FT on in1k
    'vit_base_patch16_224.orig_in21k_ft_in1k': _cfg(
        url='https://github.com/rwightman/pytorch-image-models/releases/download/v0.1-vitjx/jx_vit_base_p16_224-80ecf9dd.pth',
        hf_hub_id='timm/'),
    'vit_base_patch16_384.orig_in21k_ft_in1k': _cfg(
        url='https://github.com/rwightman/pytorch-image-models/releases/download/v0.1-vitjx/jx_vit_base_p16_384-83fb41ba.pth',
        hf_hub_id='timm/',
        input_size=(3, 384, 384), crop_pct=1.0),
    'vit_large_patch32_384.orig_in21k_ft_in1k': _cfg(
        url='https://github.com/rwightman/pytorch-image-models/releases/download/v0.1-vitjx/jx_vit_large_p32_384-9b920ba8.pth',
        hf_hub_id='timm/',
        input_size=(3, 384, 384), crop_pct=1.0),

    # How to train your ViT (augreg) weights trained on in1k only
    'vit_small_patch16_224.augreg_in1k': _cfg(
        url='https://storage.googleapis.com/vit_models/augreg/S_16-i1k-300ep-lr_0.001-aug_medium2-wd_0.1-do_0.0-sd_0.0--imagenet2012-steps_20k-lr_0.01-res_224.npz',
        hf_hub_id='timm/',
        custom_load=True),
    'vit_small_patch16_384.augreg_in1k': _cfg(
        url='https://storage.googleapis.com/vit_models/augreg/S_16-i1k-300ep-lr_0.001-aug_medium2-wd_0.1-do_0.0-sd_0.0--imagenet2012-steps_20k-lr_0.01-res_384.npz',
        hf_hub_id='timm/',
        custom_load=True, input_size=(3, 384, 384), crop_pct=1.0),
    'vit_base_patch32_224.augreg_in1k': _cfg(
        url='https://storage.googleapis.com/vit_models/augreg/B_32-i1k-300ep-lr_0.001-aug_medium2-wd_0.1-do_0.1-sd_0.1--imagenet2012-steps_20k-lr_0.01-res_224.npz',
        hf_hub_id='timm/',
        custom_load=True),
    'vit_base_patch32_384.augreg_in1k': _cfg(
        url='https://storage.googleapis.com/vit_models/augreg/B_32-i1k-300ep-lr_0.001-aug_medium2-wd_0.1-do_0.1-sd_0.1--imagenet2012-steps_20k-lr_0.01-res_384.npz',
        hf_hub_id='timm/',
        custom_load=True, input_size=(3, 384, 384), crop_pct=1.0),
    'vit_base_patch16_224.augreg_in1k': _cfg(
        url='https://storage.googleapis.com/vit_models/augreg/B_16-i1k-300ep-lr_0.001-aug_strong2-wd_0.1-do_0.1-sd_0.1--imagenet2012-steps_20k-lr_0.01-res_224.npz',
        hf_hub_id='timm/',
        custom_load=True),
    'vit_base_patch16_384.augreg_in1k': _cfg(
        url='https://storage.googleapis.com/vit_models/augreg/B_16-i1k-300ep-lr_0.001-aug_strong2-wd_0.1-do_0.1-sd_0.1--imagenet2012-steps_20k-lr_0.01-res_384.npz',
        hf_hub_id='timm/',
        custom_load=True, input_size=(3, 384, 384), crop_pct=1.0),

    'vit_large_patch14_224.untrained': _cfg(url=''),
    'vit_huge_patch14_224.untrained': _cfg(url=''),
    'vit_giant_patch14_224.untrained': _cfg(url=''),
    'vit_gigantic_patch14_224.untrained': _cfg(url=''),

    # patch models, imagenet21k (weights from official Google JAX impl)
    'vit_large_patch32_224.orig_in21k': _cfg(
        url='https://github.com/rwightman/pytorch-image-models/releases/download/v0.1-vitjx/jx_vit_large_patch32_224_in21k-9046d2e7.pth',
        hf_hub_id='timm/',
        num_classes=21843),
    'vit_huge_patch14_224.orig_in21k': _cfg(
        url='https://storage.googleapis.com/vit_models/imagenet21k/ViT-H_14.npz',
        hf_hub_id='timm/',
        custom_load=True, num_classes=21843),

    # How to train your ViT (augreg) weights, pretrained on in21k
    'vit_tiny_patch16_224.augreg_in21k': _cfg(
        url='https://storage.googleapis.com/vit_models/augreg/Ti_16-i21k-300ep-lr_0.001-aug_none-wd_0.03-do_0.0-sd_0.0.npz',
        hf_hub_id='timm/',
        custom_load=True, num_classes=21843),
    'vit_small_patch32_224.augreg_in21k': _cfg(
        url='https://storage.googleapis.com/vit_models/augreg/S_32-i21k-300ep-lr_0.001-aug_light1-wd_0.03-do_0.0-sd_0.0.npz',
        hf_hub_id='timm/',
        custom_load=True, num_classes=21843),
    'vit_small_patch16_224.augreg_in21k': _cfg(
        url='https://storage.googleapis.com/vit_models/augreg/S_16-i21k-300ep-lr_0.001-aug_light1-wd_0.03-do_0.0-sd_0.0.npz',
        hf_hub_id='timm/',
        custom_load=True, num_classes=21843),
    'vit_base_patch32_224.augreg_in21k': _cfg(
        url='https://storage.googleapis.com/vit_models/augreg/B_32-i21k-300ep-lr_0.001-aug_medium1-wd_0.03-do_0.0-sd_0.0.npz',
        hf_hub_id='timm/',
        custom_load=True, num_classes=21843),
    'vit_base_patch16_224.augreg_in21k': _cfg(
        url='https://storage.googleapis.com/vit_models/augreg/B_16-i21k-300ep-lr_0.001-aug_medium1-wd_0.1-do_0.0-sd_0.0.npz',
        hf_hub_id='timm/',
        custom_load=True, num_classes=21843),
    'vit_base_patch8_224.augreg_in21k': _cfg(
        url='https://storage.googleapis.com/vit_models/augreg/B_8-i21k-300ep-lr_0.001-aug_medium1-wd_0.1-do_0.0-sd_0.0.npz',
        hf_hub_id='timm/',
        custom_load=True, num_classes=21843),
    'vit_large_patch16_224.augreg_in21k': _cfg(
        url='https://storage.googleapis.com/vit_models/augreg/L_16-i21k-300ep-lr_0.001-aug_medium1-wd_0.1-do_0.1-sd_0.1.npz',
        hf_hub_id='timm/',
        custom_load=True, num_classes=21843),

    # SAM trained models (https://arxiv.org/abs/2106.01548)
    'vit_base_patch32_224.sam_in1k': _cfg(
        url='https://storage.googleapis.com/vit_models/sam/ViT-B_32.npz', custom_load=True,
        hf_hub_id='timm/'),
    'vit_base_patch16_224.sam_in1k': _cfg(
        url='https://storage.googleapis.com/vit_models/sam/ViT-B_16.npz', custom_load=True,
        hf_hub_id='timm/'),

    # DINO pretrained - https://arxiv.org/abs/2104.14294 (no classifier head, for fine-tune only)
    'vit_small_patch16_224.dino': _cfg(
        url='https://dl.fbaipublicfiles.com/dino/dino_deitsmall16_pretrain/dino_deitsmall16_pretrain.pth',
        hf_hub_id='timm/',
        mean=IMAGENET_DEFAULT_MEAN, std=IMAGENET_DEFAULT_STD, num_classes=0),
    'vit_small_patch8_224.dino': _cfg(
        url='https://dl.fbaipublicfiles.com/dino/dino_deitsmall8_pretrain/dino_deitsmall8_pretrain.pth',
        hf_hub_id='timm/',
        mean=IMAGENET_DEFAULT_MEAN, std=IMAGENET_DEFAULT_STD, num_classes=0),
    'vit_base_patch16_224.dino': _cfg(
        url='https://dl.fbaipublicfiles.com/dino/dino_vitbase16_pretrain/dino_vitbase16_pretrain.pth',
        hf_hub_id='timm/',
        mean=IMAGENET_DEFAULT_MEAN, std=IMAGENET_DEFAULT_STD, num_classes=0),
    'vit_base_patch8_224.dino': _cfg(
        url='https://dl.fbaipublicfiles.com/dino/dino_vitbase8_pretrain/dino_vitbase8_pretrain.pth',
        hf_hub_id='timm/',
        mean=IMAGENET_DEFAULT_MEAN, std=IMAGENET_DEFAULT_STD, num_classes=0),

    # DINOv2 pretrained - https://arxiv.org/abs/2304.07193 (no classifier head, for fine-tune/features only)
    'vit_small_patch14_dinov2.lvd142m': _cfg(
        url='https://dl.fbaipublicfiles.com/dinov2/dinov2_vits14/dinov2_vits14_pretrain.pth',
        hf_hub_id='timm/',
        license='cc-by-nc-4.0',
        mean=IMAGENET_DEFAULT_MEAN, std=IMAGENET_DEFAULT_STD, num_classes=0,
        input_size=(3, 518, 518), crop_pct=1.0),
    'vit_base_patch14_dinov2.lvd142m': _cfg(
        url='https://dl.fbaipublicfiles.com/dinov2/dinov2_vitb14/dinov2_vitb14_pretrain.pth',
        hf_hub_id='timm/',
        license='cc-by-nc-4.0',
        mean=IMAGENET_DEFAULT_MEAN, std=IMAGENET_DEFAULT_STD, num_classes=0,
        input_size=(3, 518, 518), crop_pct=1.0),
    'vit_large_patch14_dinov2.lvd142m': _cfg(
        url='https://dl.fbaipublicfiles.com/dinov2/dinov2_vitl14/dinov2_vitl14_pretrain.pth',
        hf_hub_id='timm/',
        license='cc-by-nc-4.0',
        mean=IMAGENET_DEFAULT_MEAN, std=IMAGENET_DEFAULT_STD, num_classes=0,
        input_size=(3, 518, 518), crop_pct=1.0),
    'vit_giant_patch14_dinov2.lvd142m': _cfg(
        url='https://dl.fbaipublicfiles.com/dinov2/dinov2_vitg14/dinov2_vitg14_pretrain.pth',
        hf_hub_id='timm/',
        license='cc-by-nc-4.0',
        mean=IMAGENET_DEFAULT_MEAN, std=IMAGENET_DEFAULT_STD, num_classes=0,
        input_size=(3, 518, 518), crop_pct=1.0),

    # ViT ImageNet-21K-P pretraining by MILL
    'vit_base_patch16_224_miil.in21k': _cfg(
        url='https://github.com/rwightman/pytorch-image-models/releases/download/v0.1-tresnet/vit_base_patch16_224_in21k_miil-887286df.pth',
        hf_hub_id='timm/',
        mean=(0., 0., 0.), std=(1., 1., 1.), crop_pct=0.875, interpolation='bilinear', num_classes=11221),
    'vit_base_patch16_224_miil.in21k_ft_in1k': _cfg(
        url='https://github.com/rwightman/pytorch-image-models/releases/download/v0.1-tresnet/vit_base_patch16_224_1k_miil_84_4-2deb18e3.pth',
        hf_hub_id='timm/',
        mean=(0., 0., 0.), std=(1., 1., 1.), crop_pct=0.875, interpolation='bilinear'),

    # Custom timm variants
    'vit_base_patch16_rpn_224.sw_in1k': _cfg(
        url='https://github.com/rwightman/pytorch-image-models/releases/download/v0.1-tpu-weights/vit_base_patch16_rpn_224-sw-3b07e89d.pth',
        hf_hub_id='timm/'),
    'vit_medium_patch16_gap_240.sw_in12k': _cfg(
        hf_hub_id='timm/',
        input_size=(3, 240, 240), crop_pct=0.95, num_classes=11821),
    'vit_medium_patch16_gap_256.sw_in12k_ft_in1k': _cfg(
        hf_hub_id='timm/',
        input_size=(3, 256, 256), crop_pct=0.95),
    'vit_medium_patch16_gap_384.sw_in12k_ft_in1k': _cfg(
        hf_hub_id='timm/',
        input_size=(3, 384, 384), crop_pct=0.95, crop_mode='squash'),
    'vit_base_patch16_gap_224': _cfg(),

    # CLIP pretrained image tower and related fine-tuned weights
    'vit_base_patch32_clip_224.laion2b_ft_in12k_in1k': _cfg(
        hf_hub_id='timm/',
        mean=OPENAI_CLIP_MEAN, std=OPENAI_CLIP_STD),
    'vit_base_patch32_clip_384.laion2b_ft_in12k_in1k': _cfg(
        hf_hub_id='timm/',
        mean=OPENAI_CLIP_MEAN, std=OPENAI_CLIP_STD, crop_pct=1.0, input_size=(3, 384, 384)),
    'vit_base_patch32_clip_448.laion2b_ft_in12k_in1k': _cfg(
        hf_hub_id='timm/',
        mean=OPENAI_CLIP_MEAN, std=OPENAI_CLIP_STD, crop_pct=1.0, input_size=(3, 448, 448)),
    'vit_base_patch16_clip_224.laion2b_ft_in12k_in1k': _cfg(
        hf_hub_id='timm/',
        mean=OPENAI_CLIP_MEAN, std=OPENAI_CLIP_STD, crop_pct=0.95),
    'vit_base_patch16_clip_384.laion2b_ft_in12k_in1k': _cfg(
        hf_hub_id='timm/',
        mean=OPENAI_CLIP_MEAN, std=OPENAI_CLIP_STD,
        crop_pct=1.0, input_size=(3, 384, 384), crop_mode='squash'),
    'vit_large_patch14_clip_224.laion2b_ft_in12k_in1k': _cfg(
        hf_hub_id='timm/',
        mean=IMAGENET_INCEPTION_MEAN, std=IMAGENET_INCEPTION_STD, crop_pct=1.0),
    'vit_large_patch14_clip_336.laion2b_ft_in12k_in1k': _cfg(
        hf_hub_id='timm/',
        mean=IMAGENET_INCEPTION_MEAN, std=IMAGENET_INCEPTION_STD,
        crop_pct=1.0, input_size=(3, 336, 336), crop_mode='squash'),
    'vit_huge_patch14_clip_224.laion2b_ft_in12k_in1k': _cfg(
        hf_hub_id='timm/',
        mean=OPENAI_CLIP_MEAN, std=OPENAI_CLIP_STD, crop_pct=1.0),
    'vit_huge_patch14_clip_336.laion2b_ft_in12k_in1k': _cfg(
        hf_hub_id='timm/',
        mean=OPENAI_CLIP_MEAN, std=OPENAI_CLIP_STD,
        crop_pct=1.0, input_size=(3, 336, 336), crop_mode='squash'),

    'vit_base_patch32_clip_224.openai_ft_in12k_in1k': _cfg(
        # hf_hub_id='timm/vit_base_patch32_clip_224.openai_ft_in12k_in1k',  # FIXME weight exists, need to push
        mean=OPENAI_CLIP_MEAN, std=OPENAI_CLIP_STD),
    'vit_base_patch32_clip_384.openai_ft_in12k_in1k': _cfg(
        hf_hub_id='timm/',
        mean=OPENAI_CLIP_MEAN, std=OPENAI_CLIP_STD,
        crop_pct=0.95, input_size=(3, 384, 384), crop_mode='squash'),
    'vit_base_patch16_clip_224.openai_ft_in12k_in1k': _cfg(
        hf_hub_id='timm/',
        mean=OPENAI_CLIP_MEAN, std=OPENAI_CLIP_STD, crop_pct=0.95),
    'vit_base_patch16_clip_384.openai_ft_in12k_in1k': _cfg(
        hf_hub_id='timm/',
        mean=OPENAI_CLIP_MEAN, std=OPENAI_CLIP_STD,
        crop_pct=0.95, input_size=(3, 384, 384), crop_mode='squash'),
    'vit_large_patch14_clip_224.openai_ft_in12k_in1k': _cfg(
        hf_hub_id='timm/',
        mean=OPENAI_CLIP_MEAN, std=OPENAI_CLIP_STD, crop_pct=1.0),
    'vit_large_patch14_clip_336.openai_ft_in12k_in1k': _cfg(
        hf_hub_id='timm/',
        mean=OPENAI_CLIP_MEAN, std=OPENAI_CLIP_STD,
        crop_pct=1.0, input_size=(3, 336, 336), crop_mode='squash'),

    'vit_base_patch32_clip_224.laion2b_ft_in1k': _cfg(
        hf_hub_id='timm/',
        mean=OPENAI_CLIP_MEAN, std=OPENAI_CLIP_STD),
    'vit_base_patch16_clip_224.laion2b_ft_in1k': _cfg(
        hf_hub_id='timm/',
        mean=OPENAI_CLIP_MEAN, std=OPENAI_CLIP_STD, crop_pct=1.0),
    'vit_base_patch16_clip_384.laion2b_ft_in1k': _cfg(
        hf_hub_id='timm/',
        mean=OPENAI_CLIP_MEAN, std=OPENAI_CLIP_STD,
        crop_pct=1.0, input_size=(3, 384, 384), crop_mode='squash'),
    'vit_large_patch14_clip_224.laion2b_ft_in1k': _cfg(
        hf_hub_id='timm/',
        mean=IMAGENET_INCEPTION_MEAN, std=IMAGENET_INCEPTION_STD, crop_pct=1.0),
    'vit_large_patch14_clip_336.laion2b_ft_in1k': _cfg(
        hf_hub_id='timm/',
        mean=IMAGENET_INCEPTION_MEAN, std=IMAGENET_INCEPTION_STD,
        crop_pct=1.0, input_size=(3, 336, 336), crop_mode='squash'),
    'vit_huge_patch14_clip_224.laion2b_ft_in1k': _cfg(
        hf_hub_id='timm/',
        mean=OPENAI_CLIP_MEAN, std=OPENAI_CLIP_STD, crop_pct=1.0),
    'vit_huge_patch14_clip_336.laion2b_ft_in1k': _cfg(
        hf_hub_id='',
        mean=OPENAI_CLIP_MEAN, std=OPENAI_CLIP_STD,
        crop_pct=1.0, input_size=(3, 336, 336), crop_mode='squash'),

    'vit_base_patch32_clip_224.openai_ft_in1k': _cfg(
        hf_hub_id='timm/',
        mean=OPENAI_CLIP_MEAN, std=OPENAI_CLIP_STD),
    'vit_base_patch16_clip_224.openai_ft_in1k': _cfg(
        hf_hub_id='timm/',
        mean=OPENAI_CLIP_MEAN, std=OPENAI_CLIP_STD),
    'vit_base_patch16_clip_384.openai_ft_in1k': _cfg(
        hf_hub_id='timm/',
        mean=OPENAI_CLIP_MEAN, std=OPENAI_CLIP_STD,
        crop_pct=1.0, input_size=(3, 384, 384), crop_mode='squash'),
    'vit_large_patch14_clip_224.openai_ft_in1k': _cfg(
        hf_hub_id='timm/',
        mean=OPENAI_CLIP_MEAN, std=OPENAI_CLIP_STD, crop_pct=1.0),

    'vit_base_patch32_clip_224.laion2b_ft_in12k': _cfg(
        #hf_hub_id='timm/vit_base_patch32_clip_224.laion2b_ft_in12k',  # FIXME weight exists, need to push
        mean=OPENAI_CLIP_MEAN, std=OPENAI_CLIP_STD, num_classes=11821),
    'vit_base_patch16_clip_224.laion2b_ft_in12k': _cfg(
        hf_hub_id='timm/',
        mean=OPENAI_CLIP_MEAN, std=OPENAI_CLIP_STD, num_classes=11821),
    'vit_large_patch14_clip_224.laion2b_ft_in12k': _cfg(
        hf_hub_id='timm/',
        mean=IMAGENET_INCEPTION_MEAN, std=IMAGENET_INCEPTION_STD, crop_pct=1.0, num_classes=11821),
    'vit_huge_patch14_clip_224.laion2b_ft_in12k': _cfg(
        hf_hub_id='timm/',
        mean=OPENAI_CLIP_MEAN, std=OPENAI_CLIP_STD, crop_pct=1.0, num_classes=11821),

    'vit_base_patch32_clip_224.openai_ft_in12k': _cfg(
        # hf_hub_id='timm/vit_base_patch32_clip_224.openai_ft_in12k',  # FIXME weight exists, need to push
        mean=OPENAI_CLIP_MEAN, std=OPENAI_CLIP_STD, num_classes=11821),
    'vit_base_patch16_clip_224.openai_ft_in12k': _cfg(
        hf_hub_id='timm/',
        mean=OPENAI_CLIP_MEAN, std=OPENAI_CLIP_STD, num_classes=11821),
    'vit_large_patch14_clip_224.openai_ft_in12k': _cfg(
        hf_hub_id='timm/',
        mean=OPENAI_CLIP_MEAN, std=OPENAI_CLIP_STD, crop_pct=1.0, num_classes=11821),

    'vit_base_patch32_clip_224.laion2b': _cfg(
        hf_hub_id='laion/CLIP-ViT-B-32-laion2B-s34B-b79K',
        hf_hub_filename='open_clip_pytorch_model.bin',
        mean=OPENAI_CLIP_MEAN, std=OPENAI_CLIP_STD, num_classes=512),
    'vit_base_patch16_clip_224.laion2b': _cfg(
        hf_hub_id='laion/CLIP-ViT-B-16-laion2B-s34B-b88K',
        hf_hub_filename='open_clip_pytorch_model.bin',
        mean=OPENAI_CLIP_MEAN, std=OPENAI_CLIP_STD, crop_pct=1.0, num_classes=512),
    'vit_base_patch16_clip_224.datacompxl': _cfg(
        hf_hub_id='laion/CLIP-ViT-B-16-DataComp.XL-s13B-b90K',
        hf_hub_filename='open_clip_pytorch_model.bin',
        mean=OPENAI_CLIP_MEAN, std=OPENAI_CLIP_STD, crop_pct=1.0, num_classes=512),
    'vit_large_patch14_clip_224.laion2b': _cfg(
        hf_hub_id='laion/CLIP-ViT-L-14-laion2B-s32B-b82K',
        hf_hub_filename='open_clip_pytorch_model.bin',
        mean=IMAGENET_INCEPTION_MEAN, std=IMAGENET_INCEPTION_STD, crop_pct=1.0, num_classes=768),
    'vit_large_patch14_clip_224.datacompxl': _cfg(
        hf_hub_id='laion/CLIP-ViT-L-14-DataComp.XL-s13B-b90K',
        hf_hub_filename='open_clip_pytorch_model.bin',
        mean=OPENAI_CLIP_MEAN, std=OPENAI_CLIP_STD, crop_pct=1.0, num_classes=768),
    'vit_huge_patch14_clip_224.laion2b': _cfg(
        hf_hub_id='laion/CLIP-ViT-H-14-laion2B-s32B-b79K',
        hf_hub_filename='open_clip_pytorch_model.bin',
        mean=OPENAI_CLIP_MEAN, std=OPENAI_CLIP_STD, crop_pct=1.0, num_classes=1024),
    'vit_giant_patch14_clip_224.laion2b': _cfg(
        hf_hub_id='laion/CLIP-ViT-g-14-laion2B-s12B-b42K',
        hf_hub_filename='open_clip_pytorch_model.bin',
        mean=OPENAI_CLIP_MEAN, std=OPENAI_CLIP_STD, crop_pct=1.0, num_classes=1024),
    'vit_gigantic_patch14_clip_224.laion2b': _cfg(
        hf_hub_id='laion/CLIP-ViT-bigG-14-laion2B-39B-b160k',
        hf_hub_filename='open_clip_pytorch_model.bin',
        mean=OPENAI_CLIP_MEAN, std=OPENAI_CLIP_STD, crop_pct=1.0, num_classes=1280),

    'vit_base_patch32_clip_224.openai': _cfg(
        hf_hub_id='timm/',
        mean=OPENAI_CLIP_MEAN, std=OPENAI_CLIP_STD, num_classes=512),
    'vit_base_patch16_clip_224.openai': _cfg(
        hf_hub_id='timm/',
        mean=OPENAI_CLIP_MEAN, std=OPENAI_CLIP_STD, num_classes=512),
    'vit_large_patch14_clip_224.openai': _cfg(
        hf_hub_id='timm/',
        mean=OPENAI_CLIP_MEAN, std=OPENAI_CLIP_STD, crop_pct=1.0, num_classes=768),
    'vit_large_patch14_clip_336.openai': _cfg(
        hf_hub_id='timm/', hf_hub_filename='open_clip_pytorch_model.bin',
        mean=OPENAI_CLIP_MEAN, std=OPENAI_CLIP_STD,
        crop_pct=1.0, input_size=(3, 336, 336), num_classes=768),

    # experimental (may be removed)
    'vit_base_patch32_plus_256.untrained': _cfg(url='', input_size=(3, 256, 256), crop_pct=0.95),
    'vit_base_patch16_plus_240.untrained': _cfg(url='', input_size=(3, 240, 240), crop_pct=0.95),
    'vit_small_patch16_36x1_224.untrained': _cfg(url=''),
    'vit_small_patch16_18x2_224.untrained': _cfg(url=''),
    'vit_base_patch16_18x2_224.untrained': _cfg(url=''),

    # EVA fine-tuned weights from MAE style MIM - EVA-CLIP target pretrain
    # https://github.com/baaivision/EVA/blob/7ecf2c0a370d97967e86d047d7af9188f78d2df3/eva/README.md#eva-l-learning-better-mim-representations-from-eva-clip
    'eva_large_patch14_196.in22k_ft_in22k_in1k': _cfg(
        # hf_hub_id='BAAI/EVA', hf_hub_filename='eva_l_psz14_196px_21k_to_1k_ft_88p6.pt',
        hf_hub_id='timm/', license='mit',
        mean=OPENAI_CLIP_MEAN, std=OPENAI_CLIP_STD,
        input_size=(3, 196, 196), crop_pct=1.0),
    'eva_large_patch14_336.in22k_ft_in22k_in1k': _cfg(
        # hf_hub_id='BAAI/EVA', hf_hub_filename='eva_l_psz14_336px_21k_to_1k_ft_89p2.pt',
        hf_hub_id='timm/', license='mit',
        mean=OPENAI_CLIP_MEAN, std=OPENAI_CLIP_STD,
        input_size=(3, 336, 336), crop_pct=1.0, crop_mode='squash'),
    'eva_large_patch14_196.in22k_ft_in1k': _cfg(
        # hf_hub_id='BAAI/EVA', hf_hub_filename='eva_l_psz14_196px_1k_ft_88p0.pt',
        hf_hub_id='timm/', license='mit',
        mean=OPENAI_CLIP_MEAN, std=OPENAI_CLIP_STD,
        input_size=(3, 196, 196), crop_pct=1.0),
    'eva_large_patch14_336.in22k_ft_in1k': _cfg(
        # hf_hub_id='BAAI/EVA', hf_hub_filename='eva_l_psz14_336px_1k_ft_88p65.pt',
        hf_hub_id='timm/', license='mit',
        mean=OPENAI_CLIP_MEAN, std=OPENAI_CLIP_STD,
        input_size=(3, 336, 336), crop_pct=1.0, crop_mode='squash'),

    'flexivit_small.1200ep_in1k': _cfg(
        url='https://storage.googleapis.com/big_vision/flexivit/flexivit_s_i1k.npz', custom_load=True,
        hf_hub_id='timm/',
        input_size=(3, 240, 240), crop_pct=0.95),
    'flexivit_small.600ep_in1k': _cfg(
        url='https://storage.googleapis.com/big_vision/flexivit/flexivit_s_i1k_600ep.npz', custom_load=True,
        hf_hub_id='timm/',
        input_size=(3, 240, 240), crop_pct=0.95),
    'flexivit_small.300ep_in1k': _cfg(
        url='https://storage.googleapis.com/big_vision/flexivit/flexivit_s_i1k_300ep.npz', custom_load=True,
        hf_hub_id='timm/',
        input_size=(3, 240, 240), crop_pct=0.95),

    'flexivit_base.1200ep_in1k': _cfg(
        url='https://storage.googleapis.com/big_vision/flexivit/flexivit_b_i1k.npz', custom_load=True,
        hf_hub_id='timm/',
        input_size=(3, 240, 240), crop_pct=0.95),
    'flexivit_base.600ep_in1k': _cfg(
        url='https://storage.googleapis.com/big_vision/flexivit/flexivit_b_i1k_600ep.npz', custom_load=True,
        hf_hub_id='timm/',
        input_size=(3, 240, 240), crop_pct=0.95),
    'flexivit_base.300ep_in1k': _cfg(
        url='https://storage.googleapis.com/big_vision/flexivit/flexivit_b_i1k_300ep.npz', custom_load=True,
        hf_hub_id='timm/',
        input_size=(3, 240, 240), crop_pct=0.95),
    'flexivit_base.1000ep_in21k': _cfg(
        url='https://storage.googleapis.com/big_vision/flexivit/flexivit_b_i21k_1000ep.npz', custom_load=True,
        hf_hub_id='timm/',
        input_size=(3, 240, 240), crop_pct=0.95, num_classes=21843),
    'flexivit_base.300ep_in21k': _cfg(
        url='https://storage.googleapis.com/big_vision/flexivit/flexivit_b_i21k_300ep.npz', custom_load=True,
        hf_hub_id='timm/',
        input_size=(3, 240, 240), crop_pct=0.95, num_classes=21843),

    'flexivit_large.1200ep_in1k': _cfg(
        url='https://storage.googleapis.com/big_vision/flexivit/flexivit_l_i1k.npz', custom_load=True,
        hf_hub_id='timm/',
        input_size=(3, 240, 240), crop_pct=0.95),
    'flexivit_large.600ep_in1k': _cfg(
        url='https://storage.googleapis.com/big_vision/flexivit/flexivit_l_i1k_600ep.npz', custom_load=True,
        hf_hub_id='timm/',
        input_size=(3, 240, 240), crop_pct=0.95),
    'flexivit_large.300ep_in1k': _cfg(
        url='https://storage.googleapis.com/big_vision/flexivit/flexivit_l_i1k_300ep.npz', custom_load=True,
        hf_hub_id='timm/',
        input_size=(3, 240, 240), crop_pct=0.95),

    'flexivit_base.patch16_in21k': _cfg(
        url='https://storage.googleapis.com/big_vision/flexivit/vit_b16_i21k_300ep.npz', custom_load=True,
        hf_hub_id='timm/',
        input_size=(3, 240, 240), crop_pct=0.95, num_classes=21843),
    'flexivit_base.patch30_in21k': _cfg(
        url='https://storage.googleapis.com/big_vision/flexivit/vit_b30_i21k_300ep.npz', custom_load=True,
        hf_hub_id='timm/',
        input_size=(3, 240, 240), crop_pct=0.95, num_classes=21843),

    'vit_base_patch16_xp_224.untrained': _cfg(url=''),
    'vit_large_patch14_xp_224.untrained': _cfg(url=''),
    'vit_huge_patch14_xp_224.untrained': _cfg(url=''),

    'vit_base_patch16_224.mae': _cfg(
        url='https://dl.fbaipublicfiles.com/mae/pretrain/mae_pretrain_vit_base.pth',
        hf_hub_id='timm/',
        license='cc-by-nc-4.0',
        mean=IMAGENET_DEFAULT_MEAN, std=IMAGENET_DEFAULT_STD, num_classes=0),
    'vit_large_patch16_224.mae': _cfg(
        url='https://dl.fbaipublicfiles.com/mae/pretrain/mae_pretrain_vit_large.pth',
        hf_hub_id='timm/',
        license='cc-by-nc-4.0',
        mean=IMAGENET_DEFAULT_MEAN, std=IMAGENET_DEFAULT_STD, num_classes=0),
    'vit_huge_patch14_224.mae': _cfg(
        url='https://dl.fbaipublicfiles.com/mae/pretrain/mae_pretrain_vit_huge.pth',
        hf_hub_id='timm/',
        license='cc-by-nc-4.0',
        mean=IMAGENET_DEFAULT_MEAN, std=IMAGENET_DEFAULT_STD, num_classes=0),
<<<<<<< HEAD
    
    'vit_huge_patch14_ijepa_224.in1k': _cfg(
=======

    'vit_huge_patch14_224_ijepa.in1k': _cfg(
>>>>>>> 68b2824e
        url='https://dl.fbaipublicfiles.com/ijepa/IN1K-vit.h.14-300e.pth.tar',
        # hf_hub_id='timm/',
        license='cc-by-nc-4.0',
        mean=IMAGENET_DEFAULT_MEAN, std=IMAGENET_DEFAULT_STD, num_classes=0),
    'vit_huge_patch14_ijepa_224.in22k': _cfg(
        url='https://dl.fbaipublicfiles.com/ijepa/IN22K-vit.h.14-900e.pth.tar',
        # hf_hub_id='timm/',
        license='cc-by-nc-4.0',
        mean=IMAGENET_DEFAULT_MEAN, std=IMAGENET_DEFAULT_STD, num_classes=0),
    'vit_huge_patch16_ijepa_448.in1k': _cfg(
        url='https://dl.fbaipublicfiles.com/ijepa/IN1K-vit.h.16-448px-300e.pth.tar',
        # hf_hub_id='timm/',
        license='cc-by-nc-4.0',
        input_size=(3, 448, 448), crop_pct=1.0,
        mean=IMAGENET_DEFAULT_MEAN, std=IMAGENET_DEFAULT_STD, num_classes=0),
    'vit_gigantic_patch16_ijepa_224.in22k': _cfg(
        url='https://dl.fbaipublicfiles.com/ijepa/IN22K-vit.g.16-600e.pth.tar',
        # hf_hub_id='timm/',
        license='cc-by-nc-4.0',
        mean=IMAGENET_DEFAULT_MEAN, std=IMAGENET_DEFAULT_STD, num_classes=0),

    'vit_base_patch16_siglip_224.webli': _cfg(
        hf_hub_id='timm/ViT-B-16-SigLIP',
        hf_hub_filename='open_clip_pytorch_model.bin',
        num_classes=0),
    'vit_base_patch16_siglip_256.webli': _cfg(
        hf_hub_id='timm/ViT-B-16-SigLIP-256',
        hf_hub_filename='open_clip_pytorch_model.bin',
        input_size=(3, 256, 256),
        num_classes=0),
    'vit_base_patch16_siglip_384.webli': _cfg(
        hf_hub_id='timm/ViT-B-16-SigLIP-384',
        hf_hub_filename='open_clip_pytorch_model.bin',
        input_size=(3, 384, 384),
        num_classes=0),
    'vit_base_patch16_siglip_512.webli': _cfg(
        hf_hub_id='timm/ViT-B-16-SigLIP-512',
        hf_hub_filename='open_clip_pytorch_model.bin',
        input_size=(3, 512, 512),
        num_classes=0),
    'vit_large_patch16_siglip_256.webli': _cfg(
        hf_hub_id='timm/ViT-L-16-SigLIP-256',
        hf_hub_filename='open_clip_pytorch_model.bin',
        input_size=(3, 256, 256),
        num_classes=0),
    'vit_large_patch16_siglip_384.webli': _cfg(
        hf_hub_id='timm/ViT-L-16-SigLIP-384',
        hf_hub_filename='open_clip_pytorch_model.bin',
        input_size=(3, 384, 384),
        num_classes=0),
    'vit_so400m_patch14_siglip_224.webli': _cfg(
        hf_hub_id='timm/ViT-SO400M-14-SigLIP',
        hf_hub_filename='open_clip_pytorch_model.bin',
        num_classes=0),
    'vit_so400m_patch14_siglip_384.webli': _cfg(
        hf_hub_id='timm/ViT-SO400M-14-SigLIP-384',
        hf_hub_filename='open_clip_pytorch_model.bin',
        input_size=(3, 384, 384),
        num_classes=0),

    'vit_medium_patch16_reg4_256': _cfg(
        input_size=(3, 256, 256)),
    'vit_medium_patch16_reg4_gap_256': _cfg(
        input_size=(3, 256, 256)),
    'vit_base_patch16_reg8_gap_256': _cfg(input_size=(3, 256, 256)),
})


def _create_vision_transformer(variant, pretrained=False, **kwargs):
    if kwargs.get('features_only', None):
        raise RuntimeError('features_only not implemented for Vision Transformer models.')

    if 'flexi' in variant:
        # FIXME Google FlexiViT pretrained models have a strong preference for bilinear patch / embed
        # interpolation, other pretrained models resize better w/ anti-aliased bicubic interpolation.
        _filter_fn = partial(checkpoint_filter_fn, interpolation='bilinear', antialias=False)
    else:
        _filter_fn = checkpoint_filter_fn

    return build_model_with_cfg(
        VisionTransformer,
        variant,
        pretrained,
        pretrained_filter_fn=_filter_fn,
        **kwargs,
    )


@register_model
def vit_tiny_patch16_224(pretrained=False, **kwargs) -> VisionTransformer:
    """ ViT-Tiny (Vit-Ti/16)
    """
    model_args = dict(patch_size=16, embed_dim=192, depth=12, num_heads=3)
    model = _create_vision_transformer('vit_tiny_patch16_224', pretrained=pretrained, **dict(model_args, **kwargs))
    return model


@register_model
def vit_tiny_patch16_384(pretrained=False, **kwargs) -> VisionTransformer:
    """ ViT-Tiny (Vit-Ti/16) @ 384x384.
    """
    model_args = dict(patch_size=16, embed_dim=192, depth=12, num_heads=3)
    model = _create_vision_transformer('vit_tiny_patch16_384', pretrained=pretrained, **dict(model_args, **kwargs))
    return model


@register_model
def vit_small_patch32_224(pretrained=False, **kwargs) -> VisionTransformer:
    """ ViT-Small (ViT-S/32)
    """
    model_args = dict(patch_size=32, embed_dim=384, depth=12, num_heads=6)
    model = _create_vision_transformer('vit_small_patch32_224', pretrained=pretrained, **dict(model_args, **kwargs))
    return model


@register_model
def vit_small_patch32_384(pretrained=False, **kwargs) -> VisionTransformer:
    """ ViT-Small (ViT-S/32) at 384x384.
    """
    model_args = dict(patch_size=32, embed_dim=384, depth=12, num_heads=6)
    model = _create_vision_transformer('vit_small_patch32_384', pretrained=pretrained, **dict(model_args, **kwargs))
    return model


@register_model
def vit_small_patch16_224(pretrained=False, **kwargs) -> VisionTransformer:
    """ ViT-Small (ViT-S/16)
    """
    model_args = dict(patch_size=16, embed_dim=384, depth=12, num_heads=6)
    model = _create_vision_transformer('vit_small_patch16_224', pretrained=pretrained, **dict(model_args, **kwargs))
    return model


@register_model
def vit_small_patch16_384(pretrained=False, **kwargs) -> VisionTransformer:
    """ ViT-Small (ViT-S/16)
    """
    model_args = dict(patch_size=16, embed_dim=384, depth=12, num_heads=6)
    model = _create_vision_transformer('vit_small_patch16_384', pretrained=pretrained, **dict(model_args, **kwargs))
    return model


@register_model
def vit_small_patch8_224(pretrained=False, **kwargs) -> VisionTransformer:
    """ ViT-Small (ViT-S/8)
    """
    model_args = dict(patch_size=8, embed_dim=384, depth=12, num_heads=6)
    model = _create_vision_transformer('vit_small_patch8_224', pretrained=pretrained, **dict(model_args, **kwargs))
    return model


@register_model
def vit_base_patch32_224(pretrained=False, **kwargs) -> VisionTransformer:
    """ ViT-Base (ViT-B/32) from original paper (https://arxiv.org/abs/2010.11929).
    ImageNet-1k weights fine-tuned from in21k, source https://github.com/google-research/vision_transformer.
    """
    model_args = dict(patch_size=32, embed_dim=768, depth=12, num_heads=12)
    model = _create_vision_transformer('vit_base_patch32_224', pretrained=pretrained, **dict(model_args, **kwargs))
    return model


@register_model
def vit_base_patch32_384(pretrained=False, **kwargs) -> VisionTransformer:
    """ ViT-Base model (ViT-B/32) from original paper (https://arxiv.org/abs/2010.11929).
    ImageNet-1k weights fine-tuned from in21k @ 384x384, source https://github.com/google-research/vision_transformer.
    """
    model_args = dict(patch_size=32, embed_dim=768, depth=12, num_heads=12)
    model = _create_vision_transformer('vit_base_patch32_384', pretrained=pretrained, **dict(model_args, **kwargs))
    return model


@register_model
def vit_base_patch16_224(pretrained=False, **kwargs) -> VisionTransformer:
    """ ViT-Base (ViT-B/16) from original paper (https://arxiv.org/abs/2010.11929).
    ImageNet-1k weights fine-tuned from in21k @ 224x224, source https://github.com/google-research/vision_transformer.
    """
    model_args = dict(patch_size=16, embed_dim=768, depth=12, num_heads=12)
    model = _create_vision_transformer('vit_base_patch16_224', pretrained=pretrained, **dict(model_args, **kwargs))
    return model


@register_model
def vit_base_patch16_384(pretrained=False, **kwargs) -> VisionTransformer:
    """ ViT-Base model (ViT-B/16) from original paper (https://arxiv.org/abs/2010.11929).
    ImageNet-1k weights fine-tuned from in21k @ 384x384, source https://github.com/google-research/vision_transformer.
    """
    model_args = dict(patch_size=16, embed_dim=768, depth=12, num_heads=12)
    model = _create_vision_transformer('vit_base_patch16_384', pretrained=pretrained, **dict(model_args, **kwargs))
    return model


@register_model
def vit_base_patch8_224(pretrained=False, **kwargs) -> VisionTransformer:
    """ ViT-Base (ViT-B/8) from original paper (https://arxiv.org/abs/2010.11929).
    ImageNet-1k weights fine-tuned from in21k @ 224x224, source https://github.com/google-research/vision_transformer.
    """
    model_args = dict(patch_size=8, embed_dim=768, depth=12, num_heads=12)
    model = _create_vision_transformer('vit_base_patch8_224', pretrained=pretrained, **dict(model_args, **kwargs))
    return model


@register_model
def vit_large_patch32_224(pretrained=False, **kwargs) -> VisionTransformer:
    """ ViT-Large model (ViT-L/32) from original paper (https://arxiv.org/abs/2010.11929). No pretrained weights.
    """
    model_args = dict(patch_size=32, embed_dim=1024, depth=24, num_heads=16)
    model = _create_vision_transformer('vit_large_patch32_224', pretrained=pretrained, **dict(model_args, **kwargs))
    return model


@register_model
def vit_large_patch32_384(pretrained=False, **kwargs) -> VisionTransformer:
    """ ViT-Large model (ViT-L/32) from original paper (https://arxiv.org/abs/2010.11929).
    ImageNet-1k weights fine-tuned from in21k @ 384x384, source https://github.com/google-research/vision_transformer.
    """
    model_args = dict(patch_size=32, embed_dim=1024, depth=24, num_heads=16)
    model = _create_vision_transformer('vit_large_patch32_384', pretrained=pretrained, **dict(model_args, **kwargs))
    return model


@register_model
def vit_large_patch16_224(pretrained=False, **kwargs) -> VisionTransformer:
    """ ViT-Large model (ViT-L/16) from original paper (https://arxiv.org/abs/2010.11929).
    ImageNet-1k weights fine-tuned from in21k @ 224x224, source https://github.com/google-research/vision_transformer.
    """
    model_args = dict(patch_size=16, embed_dim=1024, depth=24, num_heads=16)
    model = _create_vision_transformer('vit_large_patch16_224', pretrained=pretrained, **dict(model_args, **kwargs))
    return model


@register_model
def vit_large_patch16_384(pretrained=False, **kwargs) -> VisionTransformer:
    """ ViT-Large model (ViT-L/16) from original paper (https://arxiv.org/abs/2010.11929).
    ImageNet-1k weights fine-tuned from in21k @ 384x384, source https://github.com/google-research/vision_transformer.
    """
    model_args = dict(patch_size=16, embed_dim=1024, depth=24, num_heads=16)
    model = _create_vision_transformer('vit_large_patch16_384', pretrained=pretrained, **dict(model_args, **kwargs))
    return model


@register_model
def vit_large_patch14_224(pretrained=False, **kwargs) -> VisionTransformer:
    """ ViT-Large model (ViT-L/14)
    """
    model_args = dict(patch_size=14, embed_dim=1024, depth=24, num_heads=16)
    model = _create_vision_transformer('vit_large_patch14_224', pretrained=pretrained, **dict(model_args, **kwargs))
    return model


@register_model
def vit_huge_patch14_224(pretrained=False, **kwargs) -> VisionTransformer:
    """ ViT-Huge model (ViT-H/14) from original paper (https://arxiv.org/abs/2010.11929).
    """
    model_args = dict(patch_size=14, embed_dim=1280, depth=32, num_heads=16)
    model = _create_vision_transformer('vit_huge_patch14_224', pretrained=pretrained, **dict(model_args, **kwargs))
    return model


@register_model
def vit_giant_patch14_224(pretrained=False, **kwargs) -> VisionTransformer:
    """ ViT-Giant (little-g) model (ViT-g/14) from `Scaling Vision Transformers` - https://arxiv.org/abs/2106.04560
    """
    model_args = dict(patch_size=14, embed_dim=1408, mlp_ratio=48/11, depth=40, num_heads=16)
    model = _create_vision_transformer('vit_giant_patch14_224', pretrained=pretrained, **dict(model_args, **kwargs))
    return model


@register_model
def vit_gigantic_patch14_224(pretrained=False, **kwargs) -> VisionTransformer:
    """ ViT-Gigantic (big-G) model (ViT-G/14) from `Scaling Vision Transformers` - https://arxiv.org/abs/2106.04560
    """
    model_args = dict(patch_size=14, embed_dim=1664, mlp_ratio=64/13, depth=48, num_heads=16)
    model = _create_vision_transformer(
        'vit_gigantic_patch14_224', pretrained=pretrained, **dict(model_args, **kwargs))
    return model


@register_model
def vit_base_patch16_224_miil(pretrained=False, **kwargs) -> VisionTransformer:
    """ ViT-Base (ViT-B/16) from original paper (https://arxiv.org/abs/2010.11929).
    Weights taken from: https://github.com/Alibaba-MIIL/ImageNet21K
    """
    model_args = dict(patch_size=16, embed_dim=768, depth=12, num_heads=12, qkv_bias=False)
    model = _create_vision_transformer(
        'vit_base_patch16_224_miil', pretrained=pretrained, **dict(model_args, **kwargs))
    return model


@register_model
def vit_medium_patch16_gap_240(pretrained=False, **kwargs) -> VisionTransformer:
    """ ViT-Medium (ViT-M/16) w/o class token, w/ avg-pool @ 240x240
    """
    model_args = dict(
        patch_size=16, embed_dim=512, depth=12, num_heads=8, class_token=False,
        global_pool='avg', qkv_bias=False, init_values=1e-6, fc_norm=False)
    model = _create_vision_transformer(
        'vit_medium_patch16_gap_240', pretrained=pretrained, **dict(model_args, **kwargs))
    return model


@register_model
def vit_medium_patch16_gap_256(pretrained=False, **kwargs) -> VisionTransformer:
    """ ViT-Medium (ViT-M/16) w/o class token, w/ avg-pool @ 256x256
    """
    model_args = dict(
        patch_size=16, embed_dim=512, depth=12, num_heads=8, class_token=False,
        global_pool='avg', qkv_bias=False, init_values=1e-6, fc_norm=False)
    model = _create_vision_transformer(
        'vit_medium_patch16_gap_256', pretrained=pretrained, **dict(model_args, **kwargs))
    return model


@register_model
def vit_medium_patch16_gap_384(pretrained=False, **kwargs) -> VisionTransformer:
    """ ViT-Medium (ViT-M/16) w/o class token, w/ avg-pool @ 384x384
    """
    model_args = dict(
        patch_size=16, embed_dim=512, depth=12, num_heads=8, class_token=False,
        global_pool='avg', qkv_bias=False, init_values=1e-6, fc_norm=False)
    model = _create_vision_transformer(
        'vit_medium_patch16_gap_384', pretrained=pretrained, **dict(model_args, **kwargs))
    return model


@register_model
def vit_base_patch16_gap_224(pretrained=False, **kwargs) -> VisionTransformer:
    """ ViT-Base (ViT-B/16) w/o class token, w/ avg-pool @ 256x256
    """
    model_args = dict(
        patch_size=16, embed_dim=768, depth=12, num_heads=16, class_token=False, global_pool='avg', fc_norm=False)
    model = _create_vision_transformer(
        'vit_base_patch16_gap_224', pretrained=pretrained, **dict(model_args, **kwargs))
    return model


@register_model
def vit_base_patch32_clip_224(pretrained=False, **kwargs) -> VisionTransformer:
    """ ViT-B/32 CLIP image tower @ 224x224
    """
    model_args = dict(
        patch_size=32, embed_dim=768, depth=12, num_heads=12, pre_norm=True, norm_layer=nn.LayerNorm)
    model = _create_vision_transformer(
        'vit_base_patch32_clip_224', pretrained=pretrained, **dict(model_args, **kwargs))
    return model


@register_model
def vit_base_patch32_clip_384(pretrained=False, **kwargs) -> VisionTransformer:
    """ ViT-B/32 CLIP image tower @ 384x384
    """
    model_args = dict(
        patch_size=32, embed_dim=768, depth=12, num_heads=12, pre_norm=True, norm_layer=nn.LayerNorm)
    model = _create_vision_transformer(
        'vit_base_patch32_clip_384', pretrained=pretrained, **dict(model_args, **kwargs))
    return model


@register_model
def vit_base_patch32_clip_448(pretrained=False, **kwargs) -> VisionTransformer:
    """ ViT-B/32 CLIP image tower @ 448x448
    """
    model_args = dict(
        patch_size=32, embed_dim=768, depth=12, num_heads=12, pre_norm=True, norm_layer=nn.LayerNorm)
    model = _create_vision_transformer(
        'vit_base_patch32_clip_448', pretrained=pretrained, **dict(model_args, **kwargs))
    return model


@register_model
def vit_base_patch16_clip_224(pretrained=False, **kwargs) -> VisionTransformer:
    """ ViT-B/16 CLIP image tower
    """
    model_args = dict(patch_size=16, embed_dim=768, depth=12, num_heads=12, pre_norm=True, norm_layer=nn.LayerNorm)
    model = _create_vision_transformer(
        'vit_base_patch16_clip_224', pretrained=pretrained, **dict(model_args, **kwargs))
    return model


@register_model
def vit_base_patch16_clip_384(pretrained=False, **kwargs) -> VisionTransformer:
    """ ViT-B/16 CLIP image tower @ 384x384
    """
    model_args = dict(patch_size=16, embed_dim=768, depth=12, num_heads=12, pre_norm=True, norm_layer=nn.LayerNorm)
    model = _create_vision_transformer(
        'vit_base_patch16_clip_384', pretrained=pretrained, **dict(model_args, **kwargs))
    return model


@register_model
def vit_large_patch14_clip_224(pretrained=False, **kwargs) -> VisionTransformer:
    """ ViT-Large model (ViT-L/14) CLIP image tower
    """
    model_args = dict(patch_size=14, embed_dim=1024, depth=24, num_heads=16, pre_norm=True, norm_layer=nn.LayerNorm)
    model = _create_vision_transformer(
        'vit_large_patch14_clip_224', pretrained=pretrained, **dict(model_args, **kwargs))
    return model


@register_model
def vit_large_patch14_clip_336(pretrained=False, **kwargs) -> VisionTransformer:
    """ ViT-Large model (ViT-L/14) CLIP image tower @ 336x336
    """
    model_args = dict(patch_size=14, embed_dim=1024, depth=24, num_heads=16, pre_norm=True, norm_layer=nn.LayerNorm)
    model = _create_vision_transformer(
        'vit_large_patch14_clip_336', pretrained=pretrained, **dict(model_args, **kwargs))
    return model


@register_model
def vit_huge_patch14_clip_224(pretrained=False, **kwargs) -> VisionTransformer:
    """ ViT-Huge model (ViT-H/14) CLIP image tower.
    """
    model_args = dict(patch_size=14, embed_dim=1280, depth=32, num_heads=16, pre_norm=True, norm_layer=nn.LayerNorm)
    model = _create_vision_transformer(
        'vit_huge_patch14_clip_224', pretrained=pretrained, **dict(model_args, **kwargs))
    return model


@register_model
def vit_huge_patch14_clip_336(pretrained=False, **kwargs) -> VisionTransformer:
    """ ViT-Huge model (ViT-H/14) CLIP image tower @ 336x336
    """
    model_args = dict(patch_size=14, embed_dim=1280, depth=32, num_heads=16, pre_norm=True, norm_layer=nn.LayerNorm)
    model = _create_vision_transformer(
        'vit_huge_patch14_clip_336', pretrained=pretrained, **dict(model_args, **kwargs))
    return model


@register_model
def vit_giant_patch14_clip_224(pretrained=False, **kwargs) -> VisionTransformer:
    """ ViT-Giant (little-g) model (ViT-g/14) from `Scaling Vision Transformers` - https://arxiv.org/abs/2106.04560
    Pretrained weights from CLIP image tower.
    """
    model_args = dict(
        patch_size=14, embed_dim=1408, mlp_ratio=48/11, depth=40, num_heads=16, pre_norm=True, norm_layer=nn.LayerNorm)
    model = _create_vision_transformer(
        'vit_giant_patch14_clip_224', pretrained=pretrained, **dict(model_args, **kwargs))
    return model


@register_model
def vit_gigantic_patch14_clip_224(pretrained=False, **kwargs) -> VisionTransformer:
    """ ViT-bigG model (ViT-G/14) from `Scaling Vision Transformers` - https://arxiv.org/abs/2106.04560
    Pretrained weights from CLIP image tower.
    """
    model_args = dict(
        patch_size=14, embed_dim=1664, mlp_ratio=64/13, depth=48, num_heads=16, pre_norm=True, norm_layer=nn.LayerNorm)
    model = _create_vision_transformer(
        'vit_gigantic_patch14_clip_224', pretrained=pretrained, **dict(model_args, **kwargs))
    return model

# Experimental models below

@register_model
def vit_base_patch32_plus_256(pretrained=False, **kwargs) -> VisionTransformer:
    """ ViT-Base (ViT-B/32+)
    """
    model_args = dict(patch_size=32, embed_dim=896, depth=12, num_heads=14, init_values=1e-5)
    model = _create_vision_transformer(
        'vit_base_patch32_plus_256', pretrained=pretrained, **dict(model_args, **kwargs))
    return model


@register_model
def vit_base_patch16_plus_240(pretrained=False, **kwargs) -> VisionTransformer:
    """ ViT-Base (ViT-B/16+)
    """
    model_args = dict(patch_size=16, embed_dim=896, depth=12, num_heads=14, init_values=1e-5)
    model = _create_vision_transformer(
        'vit_base_patch16_plus_240', pretrained=pretrained, **dict(model_args, **kwargs))
    return model


@register_model
def vit_base_patch16_rpn_224(pretrained=False, **kwargs) -> VisionTransformer:
    """ ViT-Base (ViT-B/16) w/ residual post-norm
    """
    model_args = dict(
        patch_size=16, embed_dim=768, depth=12, num_heads=12, qkv_bias=False, init_values=1e-5,
        class_token=False, block_fn=ResPostBlock, global_pool='avg')
    model = _create_vision_transformer(
        'vit_base_patch16_rpn_224', pretrained=pretrained, **dict(model_args, **kwargs))
    return model


@register_model
def vit_small_patch16_36x1_224(pretrained=False, **kwargs) -> VisionTransformer:
    """ ViT-Base w/ LayerScale + 36 x 1 (36 block serial) config. Experimental, may remove.
    Based on `Three things everyone should know about Vision Transformers` - https://arxiv.org/abs/2203.09795
    Paper focuses on 24x2 + 48x1 for 'Small' width but those are extremely slow.
    """
    model_args = dict(patch_size=16, embed_dim=384, depth=36, num_heads=6, init_values=1e-5)
    model = _create_vision_transformer(
        'vit_small_patch16_36x1_224', pretrained=pretrained, **dict(model_args, **kwargs))
    return model


@register_model
def vit_small_patch16_18x2_224(pretrained=False, **kwargs) -> VisionTransformer:
    """ ViT-Small w/ LayerScale + 18 x 2 (36 block parallel) config. Experimental, may remove.
    Based on `Three things everyone should know about Vision Transformers` - https://arxiv.org/abs/2203.09795
    Paper focuses on 24x2 + 48x1 for 'Small' width but those are extremely slow.
    """
    model_args = dict(
        patch_size=16, embed_dim=384, depth=18, num_heads=6, init_values=1e-5, block_fn=ParallelThingsBlock)
    model = _create_vision_transformer(
        'vit_small_patch16_18x2_224', pretrained=pretrained, **dict(model_args, **kwargs))
    return model


@register_model
def vit_base_patch16_18x2_224(pretrained=False, **kwargs) -> VisionTransformer:
    """ ViT-Base w/ LayerScale + 18 x 2 (36 block parallel) config. Experimental, may remove.
    Based on `Three things everyone should know about Vision Transformers` - https://arxiv.org/abs/2203.09795
    """
    model_args = dict(
        patch_size=16, embed_dim=768, depth=18, num_heads=12, init_values=1e-5, block_fn=ParallelThingsBlock)
    model = _create_vision_transformer(
        'vit_base_patch16_18x2_224', pretrained=pretrained, **dict(model_args, **kwargs))
    return model


@register_model
def eva_large_patch14_196(pretrained=False, **kwargs) -> VisionTransformer:
    """ EVA-large model https://arxiv.org/abs/2211.07636 /via MAE MIM pretrain"""
    model_args = dict(patch_size=14, embed_dim=1024, depth=24, num_heads=16, global_pool='avg')
    model = _create_vision_transformer(
        'eva_large_patch14_196', pretrained=pretrained, **dict(model_args, **kwargs))
    return model


@register_model
def eva_large_patch14_336(pretrained=False, **kwargs) -> VisionTransformer:
    """ EVA-large model https://arxiv.org/abs/2211.07636 via MAE MIM pretrain"""
    model_args = dict(patch_size=14, embed_dim=1024, depth=24, num_heads=16, global_pool='avg')
    model = _create_vision_transformer('eva_large_patch14_336', pretrained=pretrained, **dict(model_args, **kwargs))
    return model


@register_model
def flexivit_small(pretrained=False, **kwargs) -> VisionTransformer:
    """ FlexiViT-Small
    """
    model_args = dict(patch_size=16, embed_dim=384, depth=12, num_heads=6, no_embed_class=True)
    model = _create_vision_transformer('flexivit_small', pretrained=pretrained, **dict(model_args, **kwargs))
    return model


@register_model
def flexivit_base(pretrained=False, **kwargs) -> VisionTransformer:
    """ FlexiViT-Base
    """
    model_args = dict(patch_size=16, embed_dim=768, depth=12, num_heads=12, no_embed_class=True)
    model = _create_vision_transformer('flexivit_base', pretrained=pretrained, **dict(model_args, **kwargs))
    return model


@register_model
def flexivit_large(pretrained=False, **kwargs) -> VisionTransformer:
    """ FlexiViT-Large
    """
    model_args = dict(patch_size=16, embed_dim=1024, depth=24, num_heads=16, no_embed_class=True)
    model = _create_vision_transformer('flexivit_large', pretrained=pretrained, **dict(model_args, **kwargs))
    return model


@register_model
def vit_base_patch16_xp_224(pretrained=False, **kwargs) -> VisionTransformer:
    """ ViT-Large model (ViT-L/14) w/ parallel blocks and qk norm enabled.
    """
    model_args = dict(
        patch_size=16, embed_dim=768, depth=12, num_heads=12, pre_norm=True, no_embed_class=True,
        norm_layer=RmsNorm, block_fn=ParallelScalingBlock, qkv_bias=False, qk_norm=True,
    )
    model = _create_vision_transformer(
        'vit_base_patch16_xp_224', pretrained=pretrained, **dict(model_args, **kwargs))
    return model


@register_model
def vit_large_patch14_xp_224(pretrained=False, **kwargs) -> VisionTransformer:
    """ ViT-Large model (ViT-L/14) w/ parallel blocks and qk norm enabled.
    """
    model_args = dict(
        patch_size=14, embed_dim=1024, depth=24, num_heads=16, pre_norm=True, no_embed_class=True,
        norm_layer=RmsNorm, block_fn=ParallelScalingBlock, qkv_bias=False, qk_norm=True,
    )
    model = _create_vision_transformer(
        'vit_large_patch14_xp_224', pretrained=pretrained, **dict(model_args, **kwargs))
    return model


@register_model
def vit_huge_patch14_xp_224(pretrained=False, **kwargs) -> VisionTransformer:
    """ ViT-Huge model (ViT-H/14) w/ parallel blocks and qk norm enabled.
    """
    model_args = dict(
        patch_size=14, embed_dim=1280, depth=32, num_heads=16, pre_norm=True, no_embed_class=True,
        norm_layer=RmsNorm, block_fn=ParallelScalingBlock, qkv_bias=False, qk_norm=True,
    )
    model = _create_vision_transformer(
        'vit_huge_patch14_xp_224', pretrained=pretrained, **dict(model_args, **kwargs))
    return model


@register_model
def vit_small_patch14_dinov2(pretrained=False, **kwargs) -> VisionTransformer:
    """ ViT-S/14 for DINOv2
    """
    model_args = dict(
        patch_size=14, embed_dim=384, depth=12, num_heads=6, init_values=1e-5, img_size=518,
    )
    model = _create_vision_transformer(
        'vit_small_patch14_dinov2', pretrained=pretrained, **dict(model_args, **kwargs))
    return model


@register_model
def vit_base_patch14_dinov2(pretrained=False, **kwargs) -> VisionTransformer:
    """ ViT-B/14 for DINOv2
    """
    model_args = dict(
        patch_size=14, embed_dim=768, depth=12, num_heads=12, init_values=1e-5, img_size=518,
    )
    model = _create_vision_transformer(
        'vit_base_patch14_dinov2', pretrained=pretrained, **dict(model_args, **kwargs))
    return model


@register_model
def vit_large_patch14_dinov2(pretrained=False, **kwargs) -> VisionTransformer:
    """ ViT-L/14 for DINOv2
    """
    model_args = dict(
        patch_size=14, embed_dim=1024, depth=24, num_heads=16, init_values=1e-5, img_size=518,
    )
    model = _create_vision_transformer(
        'vit_large_patch14_dinov2', pretrained=pretrained, **dict(model_args, **kwargs))
    return model


@register_model
def vit_giant_patch14_dinov2(pretrained=False, **kwargs) -> VisionTransformer:
    """ ViT-G/14 for DINOv2
    """

    # The hidden_features of SwiGLU is calculated by:
    # hidden_features = (int(hidden_features * 2 / 3) + 7) // 8 * 8
    # When embed_dim=1536, hidden_features=4096
    # With SwiGLUPacked, we need to set hidden_features = 2 * 4096 = 8192

    model_args = dict(
        patch_size=14, embed_dim=1536, depth=40, num_heads=24, init_values=1e-5,
        mlp_ratio=2.66667 * 2, mlp_layer=SwiGLUPacked, img_size=518, act_layer=nn.SiLU
    )
    model = _create_vision_transformer(
        'vit_giant_patch14_dinov2', pretrained=pretrained, **dict(model_args, **kwargs))
    return model


@register_model
def vit_huge_patch14_ijepa_224(pretrained=False, **kwargs) -> VisionTransformer:
    """ ViT-Huge model (ViT-H/14) from `I-JEPA` - https://arxiv.org/abs/2301.08243
    """
    model_args = dict(patch_size=14, embed_dim=1280, depth=32, num_heads=16, class_token=False, global_pool='avg')
    model = _create_vision_transformer(
        'vit_huge_patch14_ijepa_224', pretrained=pretrained, **dict(model_args, **kwargs))
    return model


@register_model
def vit_huge_patch16_ijepa_448(pretrained=False, **kwargs) -> VisionTransformer:
    """ ViT-Huge model (ViT-H/16) from `I-JEPA` - https://arxiv.org/abs/2301.08243
    """
    model_args = dict(
        patch_size=16, embed_dim=1280, depth=32, num_heads=16, class_token=False, global_pool='avg', img_size=448)
    model = _create_vision_transformer(
        'vit_huge_patch16_ijepa_448', pretrained=pretrained, **dict(model_args, **kwargs))
    return model


@register_model
def vit_gigantic_patch16_ijepa_224(pretrained=False, **kwargs) -> VisionTransformer:
    """ ViT-Gigantic (big-G) model (ViT-G/16) from `I-JEPA - https://arxiv.org/abs/2301.08243
    """
    model_args = dict(patch_size=16, embed_dim=1664, mlp_ratio=64/13, depth=48, num_heads=16)
    model = _create_vision_transformer(
        'vit_gigantic_patch16_ijepa_224', pretrained=pretrained, **dict(model_args, **kwargs))
    return model


@register_model
def vit_base_patch16_siglip_224(pretrained=False, **kwargs) -> VisionTransformer:
    model_args = dict(
        patch_size=16, embed_dim=768, depth=12, num_heads=12, class_token=False, global_pool='map',
    )
    model = _create_vision_transformer(
        'vit_base_patch16_siglip_224', pretrained=pretrained, **dict(model_args, **kwargs))
    return model


@register_model
def vit_base_patch16_siglip_256(pretrained=False, **kwargs) -> VisionTransformer:
    model_args = dict(
        patch_size=16, embed_dim=768, depth=12, num_heads=12, class_token=False, global_pool='map',
    )
    model = _create_vision_transformer(
        'vit_base_patch16_siglip_256', pretrained=pretrained, **dict(model_args, **kwargs))
    return model


@register_model
def vit_base_patch16_siglip_384(pretrained=False, **kwargs) -> VisionTransformer:
    model_args = dict(
        patch_size=16, embed_dim=768, depth=12, num_heads=12, class_token=False, global_pool='map',
    )
    model = _create_vision_transformer(
        'vit_base_patch16_siglip_384', pretrained=pretrained, **dict(model_args, **kwargs))
    return model


@register_model
def vit_base_patch16_siglip_512(pretrained=False, **kwargs) -> VisionTransformer:
    model_args = dict(
        patch_size=16, embed_dim=768, depth=12, num_heads=12, class_token=False, global_pool='map',
    )
    model = _create_vision_transformer(
        'vit_base_patch16_siglip_512', pretrained=pretrained, **dict(model_args, **kwargs))
    return model


@register_model
def vit_large_patch16_siglip_256(pretrained=False, **kwargs) -> VisionTransformer:
    model_args = dict(
        patch_size=16, embed_dim=1024, depth=24, num_heads=16, class_token=False, global_pool='map',
    )
    model = _create_vision_transformer(
        'vit_large_patch16_siglip_256', pretrained=pretrained, **dict(model_args, **kwargs))
    return model


@register_model
def vit_large_patch16_siglip_384(pretrained=False, **kwargs) -> VisionTransformer:
    model_args = dict(
        patch_size=16, embed_dim=1024, depth=24, num_heads=16, class_token=False, global_pool='map',
    )
    model = _create_vision_transformer(
        'vit_large_patch16_siglip_384', pretrained=pretrained, **dict(model_args, **kwargs))
    return model


@register_model
def vit_so400m_patch14_siglip_224(pretrained=False, **kwargs) -> VisionTransformer:
    model_args = dict(
        patch_size=14, embed_dim=1152, depth=27, num_heads=16, mlp_ratio=3.7362, class_token=False, global_pool='map',
    )
    model = _create_vision_transformer(
        'vit_so400m_patch14_siglip_224', pretrained=pretrained, **dict(model_args, **kwargs))
    return model


@register_model
def vit_so400m_patch14_siglip_384(pretrained=False, **kwargs) -> VisionTransformer:
    model_args = dict(
        patch_size=14, embed_dim=1152, depth=27, num_heads=16, mlp_ratio=3.7362, class_token=False, global_pool='map',
    )
    model = _create_vision_transformer(
        'vit_so400m_patch14_siglip_384', pretrained=pretrained, **dict(model_args, **kwargs))
    return model


@register_model
def vit_medium_patch16_reg4_256(pretrained=False, **kwargs) -> VisionTransformer:
    model_args = dict(
        patch_size=16, embed_dim=512, depth=12, num_heads=8, class_token=True,
        no_embed_class=True, reg_tokens=4,
    )
    model = _create_vision_transformer(
        'vit_medium_patch16_reg4_256', pretrained=pretrained, **dict(model_args, **kwargs))
    return model


@register_model
def vit_medium_patch16_reg4_gap_256(pretrained=False, **kwargs) -> VisionTransformer:
    model_args = dict(
        patch_size=16, embed_dim=512, depth=12, num_heads=8,
        class_token=False, no_embed_class=True, reg_tokens=4, global_pool='avg',
    )
    model = _create_vision_transformer(
        'vit_medium_patch16_reg4_gap_256', pretrained=pretrained, **dict(model_args, **kwargs))
    return model


@register_model
def vit_base_patch16_reg8_gap_256(pretrained=False, **kwargs) -> VisionTransformer:
    model_args = dict(
        patch_size=16, embed_dim=768, depth=12, num_heads=12, class_token=False,
        no_embed_class=True, global_pool='avg', reg_tokens=8,
    )
    model = _create_vision_transformer(
        'vit_base_patch16_reg8_gap_256', pretrained=pretrained, **dict(model_args, **kwargs))
    return model


register_model_deprecations(__name__, {
    'vit_tiny_patch16_224_in21k': 'vit_tiny_patch16_224.augreg_in21k',
    'vit_small_patch32_224_in21k': 'vit_small_patch32_224.augreg_in21k',
    'vit_small_patch16_224_in21k': 'vit_small_patch16_224.augreg_in21k',
    'vit_base_patch32_224_in21k': 'vit_base_patch32_224.augreg_in21k',
    'vit_base_patch16_224_in21k': 'vit_base_patch16_224.augreg_in21k',
    'vit_base_patch8_224_in21k': 'vit_base_patch8_224.augreg_in21k',
    'vit_large_patch32_224_in21k': 'vit_large_patch32_224.orig_in21k',
    'vit_large_patch16_224_in21k': 'vit_large_patch16_224.augreg_in21k',
    'vit_huge_patch14_224_in21k': 'vit_huge_patch14_224.orig_in21k',
    'vit_base_patch32_224_sam': 'vit_base_patch32_224.sam',
    'vit_base_patch16_224_sam': 'vit_base_patch16_224.sam',
    'vit_small_patch16_224_dino': 'vit_small_patch16_224.dino',
    'vit_small_patch8_224_dino': 'vit_small_patch8_224.dino',
    'vit_base_patch16_224_dino': 'vit_base_patch16_224.dino',
    'vit_base_patch8_224_dino': 'vit_base_patch8_224.dino',
    'vit_base_patch16_224_miil_in21k': 'vit_base_patch16_224_miil.in21k',
    'vit_base_patch32_224_clip_laion2b': 'vit_base_patch32_clip_224.laion2b',
    'vit_large_patch14_224_clip_laion2b': 'vit_large_patch14_clip_224.laion2b',
    'vit_huge_patch14_224_clip_laion2b': 'vit_huge_patch14_clip_224.laion2b',
    'vit_giant_patch14_224_clip_laion2b': 'vit_giant_patch14_clip_224.laion2b',
})<|MERGE_RESOLUTION|>--- conflicted
+++ resolved
@@ -1528,13 +1528,8 @@
         hf_hub_id='timm/',
         license='cc-by-nc-4.0',
         mean=IMAGENET_DEFAULT_MEAN, std=IMAGENET_DEFAULT_STD, num_classes=0),
-<<<<<<< HEAD
-    
+
     'vit_huge_patch14_ijepa_224.in1k': _cfg(
-=======
-
-    'vit_huge_patch14_224_ijepa.in1k': _cfg(
->>>>>>> 68b2824e
         url='https://dl.fbaipublicfiles.com/ijepa/IN1K-vit.h.14-300e.pth.tar',
         # hf_hub_id='timm/',
         license='cc-by-nc-4.0',
